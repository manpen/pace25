\documentclass[a4paper, USenglish, cleveref, autoref, thm-restate, noalgorithm2e]{socg-lipics-v2021}

%This is a template for producing LIPIcs articles. 
%See lipics-v2021-authors-guidelines.pdf for further information.
%for A4 paper format use option "a4paper", for US-letter use option "letterpaper"
%for british hyphenation rules use option "UKenglish", for american hyphenation rules use option "USenglish"
%for section-numbered lemmas etc., use "numberwithinsect"
%for enabling cleveref support, use "cleveref"
%for enabling autoref support, use "autoref"
%for anonymousing the authors (e.g. for double-blind review), add "anonymous"
%for enabling thm-restate support, use "thm-restate"
%for enabling a two-column layout for the author/affilation part (only applicable for > 6 authors), use "authorcolumns"
%for producing a PDF according the PDF/A standard, add "pdfa"

%\pdfoutput=1 %uncomment to ensure pdflatex processing (mandatatory e.g. to submit to arXiv)
%\hideLIPIcs  %uncomment to remove references to LIPIcs series (logo, DOI, ...), e.g. when preparing a pre-final version to be uploaded to arXiv or another public repository

%\graphicspath{{./graphics/}}%helpful if your graphic files are in another directory
\usepackage[table]{xcolor} 
\bibliographystyle{plainurl}% the mandatory bibstyle
\usepackage[nocompress]{cite}

\title{PaceYourself: Heuristic and Exact Solvers for the Minimum Dominating Set Problem}
\titlerunning{PaceYourself: Solvers for the Minimum Dominating Set Problem} %Dummy short title} %TODO optional, please use if title is longer than one line

\author{Lukas Geis}{Goethe University Frankfurt, Germany}{lukas.geis@ae.cs.uni-frankfurt.de}{}{}%
\author{Alexander Leonhardt}{Goethe University Frankfurt, Germany}{alexander.leonhardt@ae.cs.uni-frankfurt.de}{}{}
\author{Johannes Meintrup}{THM, University of Applied Sciences Mittelhessen, Gie{\ss}en, Germany}{johannes.meintrup@mni.th.de}{https://orcid.org/0000-0003-4001-1153}{}
\author{Ulrich Meyer}{Goethe University Frankfurt, Germany}{umeyer@ae.cs.uni-frankfurt.de}{}{}
\author{Manuel Penschuck}{Goethe University Frankfurt, Germany}{mpenschuck@ae.cs.uni-frankfurt.de}{}{}

\authorrunning{J. Open Access and J.\,R. Public} %TODO mandatory. First: Use abbreviated first/middle names. Second (only in severe cases): Use first author plus 'et al.'

\Copyright{Jane Open Access and Joan R. Public} %TODO mandatory, please use full first names. LIPIcs license is "CC-BY";  http://creativecommons.org/licenses/by/3.0/

\ccsdesc[100]{Theory of computation $\to$ Design and analysis of algorithms $\to$ Graph algorithms analysis} %TODO mandatory: Please choose ACM 2012 classifications from https://dl.acm.org/ccs/ccs_flat.cfm 

\keywords{Dominating Set, Reduction Rule, Data Reduction, Practical Algorithm} %TODO mandatory; please add comma-separated list of keywords

\category{} %optional, e.g. invited paper

\relatedversion{} %optional, e.g. full version hosted on arXiv, HAL, or other respository/website
%\relatedversiondetails[linktext={opt. text shown instead of the URL}, cite=DBLP:books/mk/GrayR93]{Classification (e.g. Full Version, Extended Version, Previous Version}{URL to related version} %linktext and cite are optional

%\supplement{}%optional, e.g. related research data, source code, ... hosted on a repository like zenodo, figshare, GitHub, ...
%\supplementdetails[linktext={opt. text shown instead of the URL}, cite=DBLP:books/mk/GrayR93, subcategory={Description, Subcategory}, swhid={Software Heritage Identifier}]{General Classification (e.g. Software, Dataset, Model, ...)}{URL to related version} %linktext, cite, and subcategory are optional

%\funding{(Optional) general funding statement \dots}%optional, to capture a funding statement, which applies to all authors. Please enter author specific funding statements as fifth argument of the \author macro.

\acknowledgements{
    We would like to sincerely thank M.~Grobler, S.Siebertz, and everyone else involved for their efforts in organizing PACE2025.
}%optional

%\nolinenumbers %uncomment to disable line numbering



%Editor-only macros:: begin (do not touch as author)%%%%%%%%%%%%%%%%%%%%%%%%%%%%%%%%%%
\EventEditors{John Q. Open and Joan R. Access}
\EventNoEds{2}
\EventLongTitle{42nd Conference on Very Important Topics (CVIT 2016)}
\EventShortTitle{CVIT 2016}
\EventAcronym{CVIT}
\EventYear{2016}
\EventDate{December 24--27, 2016}
\EventLocation{Little Whinging, United Kingdom}
\EventLogo{}
\SeriesVolume{42}
\ArticleNo{23}
%%%%%%%%%%%%%%%%%%%%%%%%%%%%%%%%%%%%%%%%%%%%%%%%%%%%%%
\usepackage{fixmath}
\usepackage{mathtools}
\usepackage{xspace}
\usepackage{tikz}
\usetikzlibrary{graphs}
\usetikzlibrary {graphs.standard}
\usetikzlibrary{shapes.symbols}
\usepackage{intcalc}

\usepackage{todonotes}
\usepackage[ruled,vlined,linesnumbered]{algorithm2e}
\DontPrintSemicolon
\LinesNumbered
\SetKwBlock{AlgoDetails}{}{}


\newcommand{\setc}[2]{\ensuremath\left\{#1\;\middle|\;#2\right\}}
\newcommand{\set}[1]{\ensuremath\left\{#1\right\}}
\def\deg{\ensuremath{\mathrm{deg}}}

\newcommand{\Dom}{\textsc{Dominating Set}\xspace}
\newcommand{\MSat}{\textsc{MaxSat}\xspace}
\newcommand{\DomK}{\textsc{Dominating Set}$_{k}$\xspace}
\newcommand{\probRKA}{\textsc{Rule}-$k$-\textsc{Applicable}\xspace}
\newcommand{\tone}{type~\texorpdfstring{$1$}{1}\xspace}
\newcommand{\ttwo}{type~\texorpdfstring{$2$}{2}\xspace}
\newcommand{\tthree}{type~\texorpdfstring{$3$}{3}\xspace}
\newcommand{\ttwothree}{type~\texorpdfstring{$2$}{2} and~\texorpdfstring{$3$}{3}\xspace}
\newcommand{\ie}{i.e.,\xspace}
\newcommand{\eg}{e.g.\xspace}
\newcommand{\etal}{et al.\xspace}

\colorlet{ref}{black}
\colorlet{wit}{black}

\def\refa{\ensuremath{{\color{ref}\rho}}\xspace}
\def\refb{\ensuremath{{\color{ref}\sigma}}\xspace}
\def\nodeu{\ensuremath{{u}}\xspace}
\def\nodev{\ensuremath{{v}}\xspace}
\def\witu{\ensuremath{{\color{wit}u}}\xspace}
\def\witv{\ensuremath{{\color{wit}v}}\xspace}
\def\typeOfAt#1#2#3{\ensuremath{#2 @_#1 #3}}
\def\Oh#1{\ensuremath{\mathcal O\!\left(#1\right)}}

\newcommand{\domset}{\ensuremath{\mathcal D}\xspace}
\newcommand{\cov}{\ensuremath{\mathcal C}\xspace}
\newcommand{\red}{\ensuremath{\mathcal R}\xspace}
\newcommand{\rem}{\ensuremath{\mathcal V'}\xspace}

\newcommand{\uniquelycovered}{\ensuremath{\mathcal U}\xspace}
\newcommand{\multicovered}{\ensuremath{\mathcal M}\xspace}
\newcommand{\intersectiontree}{\ensuremath{\mathcal T}\xspace}

\newcommand{\cdomset}{\ensuremath{\overline{\mathcal D}}\xspace}
\newcommand{\ccov}{\ensuremath{\overline{\mathcal C}}\xspace}
\newcommand{\cred}{\ensuremath{\overline{\mathcal R}}\xspace}
\newcommand{\crem}{\ensuremath{\overline{\mathcal V'}}\xspace}

\newcommand{\Rule}[1]{{\texttt{#1}}}

\newcommand{\alexander}[1]{{\color{red}Alexander: #1}}
\newcommand{\manpen}[1]{{\color{blue}ManPen: #1}}
\newcommand{\lukas}[1]{{\color{orange}Lukas: #1}}
\def\citeneed{\textsuperscript{\textcolor{red}{cite}}}

\def\defrule#1{%
    \medskip
    
    \noindent
    \underline{\texttt{#1.}}
}

\begin{document}

\maketitle

\begin{abstract}
    Minimum-\Dom is a classical NP-complete problem.
    Given graph $G$, it asks to compute a smallest subset of nodes $\domset \subseteq V(G)$ such that each node of $G$ has at least one neighbor in \domset or is in \domset itself. 
    
    We submit two solvers to the PACE 2025 challenge, one to the exact track and one to the heuristic track.
    Both algorithms rely on heavy preprocessing with ---to the best of our knowledge--- novel reduction rules for the \Dom problem.
    The exact solver utilizes a reduction to the \MSat problem to correctly identify a dominating set of minimum cardinality.
    The heuristic solver uses a randomized greedy local search to iteratively improve upon an initial dominating set as fast as possible.
\end{abstract}

\section{Introduction}
In this document we describe an exact and a heuristic solver for the Minimum-\Dom.
Both share the preprocessing phase outline in \cref{sec:preprocessing}.
It uses only safe data reduction rules to shrink the input instances, \ie rules that allow us to recover the cardinality of an optimal solution.
To the best of our knowledge, most of these data reduction rules were not described before --- at least not in the context of Minimum-\Dom.

After preprocessing, our exact solver translates the instance into a \MSat formulation that is handed over to external solvers (see \cref{sec:exact}).
As discussed in \cref{sec:heuristic}, our heuristic uses repeated runs of a greedy search (using two different scoring functions) with randomized tie-braking for bootstrapping.
It then relies on a carefully engineered local search scheme to optimize these initial solutions.

\section{Preliminaries and Notation}
Let $G = (V, E)$ be an undirected graph with $n \coloneqq |V|$ nodes and $m \coloneqq |E|$ (unweighted) edges.
We denote the open neighborhood of a node $u \in V$ with $N(u) \coloneqq \setc{v \in V}{\set{u, v} \in E, u \neq v}$ and the closed neighborhood of $u$ with $N[u] = N(u) \cup \set{u}$.
We define the degree~$\deg(u) = |N(u)|$ of a node~$u \in V$ as the number of (open) neighbors.
For some $X \subseteq V$, we use $G[X] = (X, E_X)$ to denote the vertex-induced subgraph of $G = (V, E)$ where $E_X = \setc{ \set{u,v} \in E }{ u,v \in X }$.

The Minimum-\Dom asks to find a subset $D \subseteq V$ that is as small as possible, such that for every node $u \in V$, we have $N[u] \cap D \neq \emptyset$.
Furthermore, let $V=\uniquelycovered\cup\multicovered$ be a partition into the set of nodes $\uniquelycovered$ that have exactly one neighboring node in $\domset$ in their closed neighborhood, and all remaining nodes $\multicovered$.
We define $N_{\uniquelycovered}[u] = N[u]\cap \uniquelycovered$, as the uniquely covered neighbors of $u$.
If $u\in \domset$ we say the nodes $N_{\uniquelycovered}[u]$ are uniquely covered by $u$.



\section{Internal representation and preprocessing}\label{sec:preprocessing}
Before running the main algorithms, we first attempt to reduce the size of the input graph~$G$.
To this end, we apply a multitude of reduction rules that may
(i) modify the instance itself (delete nodes or edges) and
(ii) assign nodes to the following (possibly overlapping) classes:
\begin{itemize}
    \item \textbf{Selected nodes}~\domset will become part of the solution set (\ie there is an optimal dominating set including these nodes)
    \item \textbf{Covered nodes}~\cov have at least one node in their closed neighborhood in \domset (this implies that $\domset \subseteq \cov$).
          Roughly speaking, nodes in \cov do not impose constraints, but may be useful to cover their neighbors.
    \item \textbf{Redundant\footnote{The solver implementation refers to \emph{redundant} nodes as \emph{NeverSelect}.} nodes}~\red are conceptually the opposite of covered nodes:
          a node $u \in \red$ may not be added into the solution~\domset, and thus requires at least one of its open neighbors to be selected.
          Observe that this class introduces additional constraints to reduce the search space by identifying ``superfluous'' nodes:
          To add a node~$u$ into \red, we have to proof that there exists a Minimum-\Dom $\domset'$ that does not contain $\red \cup \set{u}$.

    \item As shortcuts, we define the complements $\cdomset = V \setminus \domset$, as well as $\ccov = V \setminus \cov$, and $\cred = V \setminus \red$.
\end{itemize}

Thus, we can fully describe some intermediate state by $(G', \domset, \cov, \red)$, where $G'$ is the modified graph.\footnote{%
    The \texttt{LongPaths} rule introduces a gadget, which requires additional post-processing.
    It is the only exception to this claim.
}
All our rules operate on this tuple.
Before the first application, we initialize it as $(G, \domset_0, \domset_0, \emptyset)$, where $G$ is the input graph and $\domset_0 = \setc{u \in V}{\deg(u) = 0}$ the set of isolated vertices.
After this point, all isolated nodes can be ignored.

Identifying \emph{redundant nodes}~$\red$ often boils down to a simple exchange-argument in which a neighbor is always at least as good as the redundant node itself.
For example, consider two nodes $u, v \in V$, $u \neq v$ with $N[u] \subseteq N[v]$.
Then, the only `benefit' of adding $u$ into the dominating set~\domset is to cover nodes in $N[u]$.
But because $N[v]$ is a superset of $N[u]$, adding $v$ \emph{instead} of $u$ never yields a worse solution.
Hence, we say that $u$ is \emph{subset-dominated} by $v$ and can thus be marked as \emph{redundant} (if $v$ is not already marked as \emph{redundant}).

We maintain the invariant that a classification cannot be undone, \ie we may only add new nodes into the aforementioned sets \domset, \cov, and \red, but never delete existing ones.
Since our rules are often applied iteratively, some care must be taken to uphold this invariant.
For example, we need appropriate tie-breaking in the aforementioned \emph{subset-domination} case to ensure that $u$ and $v$ do not change roles
--- even if they become twins (\ie $N[u] = N[v]$) in later stages of the reductions.

This monotonic invariant is a quite important design decision in our solver, as it prevents ``destructive interference'' between rules.
For instance, it generally is not possible to gleam from $(G', \domset, \cov, \red)$, \emph{why} some previous decision was correct.
Yet if we uphold the monotonicity and show that each rule is safe on it own, the overall safety follows inductively.

\paragraph*{Trivial pruning based on node classes}
The node classifications are often sufficient to shrink the graph.
The key idea is that only \emph{non-covered} nodes $u \in \ccov$ can act as `witnesses' to put a neighbor $v \in N[u]$ into~$\domset$.
Similarly, only \emph{non-redundant} nodes $v \in \cred$ are eligible to be put in $\domset$ in the first place.
Then consider a node $u \in V$:
\begin{itemize}
    \item If $u \in \cov \land u \in \red$: Since the node is redundant, it must never be added to $\domset$.
          As it is already covered, it will also never act as a witness to select one its neighbors.
          Thus, we can safely remove $u$ and all its incident edges from $G$.

    \item If $u \in \cov \land u \in \cred$, the node is covered.
          But as it is not classified as redundant, it might still be put $u$ into \domset to cover a subset of neighbors in $N(u)$.
          However, if a neighbor $v \in N(u)$ is already \emph{covered}, it will not act as a witness for $u$ and the edge $\set{u, v}$ can thus be safely deleted from $G$.

    \item If $u \in \ccov \land u \in \red$, the redundant node~$u$ can still act as witness for one of it neighbors $N(u)$ ---
          but only for non-redundant neighbors $N(u) \setminus \red$.
          Hence, if $v \in N(u)$ is also marked as \emph{redundant}, the edge $\set{u, v}$ can be safely deleted.
\end{itemize}

We run this deletion-scheme after every application of every rule.
Thus, we always assume that the input provided to a rule contains no edges between a pair of redundant nodes, no edges between a pair of covered nodes, and that all nodes that are covered and redundant have degree 0.
At the same time, most reduction rules are phrased (and implemented) only in terms of adding nodes to classes; while implying the deletions.

We applied the following reduction rules exhaustively:

\defrule{CoveredLeaf}
If a node $u$ is \emph{covered} and has at most $1$ \emph{non-covered} neighbor $v \in N(u)$, mark $u$ as redundant ($\red \gets \red \cup \set{u}$) ---
this implicitly deletes $u$ and $\set{u, v}$ from $G$. 
This rule is safe, since the only benefit of taking $u$ into \domset is to cover $v$ which can also be achieved by~$v$ (or any other neighbor of $v$).
It is also the only rule that is part of the deletion-scheme itself and is thus run after every application of every other rule.
In the special case that $v \in \red$ and $N(v) = \set{u}$, add $u$ to $\domset$ instead and mark $v$ as \emph{covered} --- also deleting $\set{u, v}$ from $G$.

\defrule{SubsetRule}
This rule classifies nodes as \emph{redundant} by the aforementioned subset-domination property.
If $N[u] \subseteq N[v]$, then mark $u$ as \emph{redundant}.
In case of a tie, break in favor of the node with higher index.
We extend this notion by observing that only neighbors that are not already marked as \emph{covered} are relevant for this property.
Let $N_\cov[u] = N[u] \setminus \cov$ denote the subset of the closed neighborhood of $u$ that is not \emph{covered} yet.
If $N_\cov[u] \subseteq N_\cov[v]$, mark $u$ as \emph{redundant} since the subset of potential witnesses for $v$ is a superset of the set of potential witnesses for $u$.

\defrule{RuleOne}
For a node $u$, partition its neighborhood $N(u)$ into three distinct sets:
\begin{itemize}
    \item $N_1(u) \coloneqq \setc{v \in N(u)}{N(v) \setminus N[u] \neq \emptyset}$,
    \item $N_2(u) \coloneqq \setc{v \in N(u) \setminus N_1(u)}{N(v) \cap N_1(u) \neq \emptyset}$,
    \item $N_3(u) \coloneqq N(u) \setminus N_1(u) \setminus N_2(u)$.
\end{itemize}
Alber et al. show in~\cite{DBLP:journals/jacm/AlberFN04} that if $|N_3(u)| > 0$, it is optimal to put $u$ into \domset and delete $N_2(u) \cup N_3(u)$ from the graph --- replacing it with a single gadget leaf node.
In our framework, we instead set $\cov \gets \cov \cup N[u]$ and $\domset \gets \domset \cup \set{u}$.
We use a novel linear-time implementation of this rule that we describe and engineer in detail in~\cite{SBFS}.

Using ideas of \texttt{SubsetRule}, we further alter the original definition by putting every $v \in N_1(u)$ with $N(v) \setminus N[u] \subseteq \cov$ into $N_2(u)$ instead.
This is correct as $u$ \emph{subset-dominates} $v$ which is the criterion for nodes in $N_2(u)$.

\defrule{SubsetRuleTwo}
Alber et al. extend \texttt{RuleOne} to pairs of nodes in a rule they dub RuleTwo~\cite{DBLP:journals/jacm/AlberFN04}.
For $u, v \in V, u \neq v$, we define $N(u, v) = N(u) \cup N(v)$ and $N[u, v] = N[u] \cup N[v]$:
\begin{itemize}
    \item $N_1(u, v) \coloneqq \setc{x \in N(u, v)}{N(x) \setminus N[u, v] \neq \emptyset}$,
    \item $N_2(u, v) \coloneqq \setc{x \in N(u, v) \setminus N_1(u, v)}{N(x) \cap N_1(u, v) \neq \emptyset}$,
    \item $N_3(u, v) \coloneqq N(u, v) \setminus N_1(u, v) \setminus N_2(u, v)$.
\end{itemize}
If $|N_3(u, v)| > 1$ \textbf{and} no node in $N_2(u, v) \cup N_3(u, v)$ is incident to every node in $N_3(u, v)$, one can either add $u$ and/or $v$ to $\domset$ and/or mark every node in $N_2(u, v) \cup N_3(u, v)$ as \emph{redundant}.
As the original rule is --- even with optimizations of~\cite{SBFS} --- prohibitively slow on bigger instances, we restrict ourselves to a subset of RuleTwo in which every node $x \in N_2(u, v) \cup N_3(u, v)$ is either \emph{subset-dominated} by $u$ or $v$, or connected to both $u$ and $v$.
We also apply similar changes as in \texttt{RuleOne} for classification of nodes in $N_2(u, v)$.

\defrule{RedundantTwins}
\texttt{SubsetRule} and \texttt{SubsetRuleTwo} lead to many \emph{redundant} nodes \red.
After deleting all edges between redundant endpoints, redundant nodes can become twins (this happens quite often in the PACE dataset).
Since a single witness suffices, all but one node of each set of twins can be removed.

\defrule{Isolated}
If every neighbor $N(u)$ of some node~$u \in \ccov$ is marked as \emph{redundant}, we add $u$ to the solution~$\domset$.
Thereby we also cover all neighbors, which implies their deletion.

\defrule{RedundantCover}
Consider a ``redundant triangle'' on pairwise different nodes $r, u, v \in V$ where node~$r \in \red$;
as we remove all edges between redundant nodes, we know that $u, v \in \cred$.
Since node~$r$ must not be added to the solution, we further know that at least $u$ or $v$ will become part of the solution and then cover the other two.
Thus, $u$ and $v$ do not benefit from neighbors $w \in N(u) \cup N(v)$ that may provide coverage for them.
This allows us to delete all edges~$\set{u, w}$ to covered neighbors $w \in N(u) \cap \cov$ (and analogously for $v$).

\defrule{VertexCover}
Consider a ``redundant triangle'' on pairwise different nodes $r, u, v \in V$ where node~$r \in \red$ (see rule~\Rule{RedundantCover}).
Since either $u$ or $v$ need to be added to the solution, we can interpret it as a (trivial) vertex cover problem on the baseline edge $\set{u,v}$.
Based on this observation, we conceptually compute a ``vertex cover graph'' $G_{VC}$ consisting of all baseline edges of redundant triangles.

Now we solve vertex cover on special structures in $G_{VC}$; more specifically, the only structure which we identified sufficiently frequent are cliques.
Observe that the vertex cover of any complete graph $K_n$ consists of $n-1$ nodes.
Thus, we search for a (maximal) clique~$C$ in $G_{VC}$ which has at least one ``internal'' node~$u \in C$, s.t. all neighbors are either in the clique or part of redundant triangles that formed the clique.
Then, we assign $C \setminus \set{u}$ to the solution covering all neighbors $N[C \setminus \set{u}]$.
This implicitly deletes $C$ and all its redundant triangles.

\defrule{SmallExact}
We may compute a Minimum-\Dom as the union of optimal solutions for each connected component.
Even if the input is connected, previous reduction rules may delete sufficiently many edges and nodes to disconnect parts of the graph.
At the same time, small connected components can be dealt with generic solvers for mixed integer linear programs (MILP).
Thus, after all other rules have been exhausted, we search for small connected components.
For each small component, we construct an ILP formulation and attempt to solve it using HiGHS~\cite{highs} with a very short timeout.
To reduce overheads, we combine sufficiently small components into a single ILP problem.

The ILP is constructed in the straight-forward manner (for simplicity we formulate it for the whole graph; restriction to subgraphs is trivial):
Each non-redundant node~$u \in \cred$ corresponds to a binary variable~$x_u$ and we want to minimize their sum $\sum_u x_u$.
Each uncovered node~$u \in \ccov$ adds the constraint $\sum_{v \in (N[u] \setminus \red)} x_v \ge 1$.
%
As an optimization, we can drop the following constraints:
Consider an induced triangle on the three different nodes $r, u, v \in V$ where $r \in \red$.
Thus, node~$r$ forces at least $u$ or $v$ into the solution; the edge $\set{u,v}$ ensures that either will cover the other.
Hence, we can omit the constraints of $u$ and $v$ (which may have high degree!) in favor of the simple constraint $x_u + x_v \ge 1$.

\defrule{ArticulationPoint}
An articulation point $u \in V$ is a cut-vertex, whose removal disconnects a component.
The set $A \subseteq V$ of all articulation points in a graph can be computed in linear time.~\cite{DBLP:journals/cacm/HopcroftT73}
%
For each node $a \in A$, we test whether its removal results in at least one small connected components $C \subseteq V$.
Then, we attempt to solve the subproblem $G[C']$ induced by $C' = C \cup \set{a}$ using the ILP formulation discussed for rule \Rule{SmallExact}.

There is one complication: by restricting to $C'$, the ILP does not encode the full context anymore.
Without this, we cannot properly decide whether in a globally optimal solution (i) node~$a$ covers itself, and/or whether a node (ii) in $C$, or (iii) in $V \setminus C'$ takes over this role.

Suppose that all optimal global solutions cover $a$ only from the outside (\ie case iii).
Then, requiring the $G[C']$ to cover $a$ ``from within'' leads to suboptimal solutions.
To prevent this case, we treat $a$ as already being covered while solving the ILP.

This of course leads to issues, if globally optimal solutions do, in fact, require $a$ to be covered from within~$C'$.
Then there are two cases: either there exists a minimum-\Dom on $G[C']$ that includes node~$a$.
Otherwise, adding $a$ will increase the solution size by one.
Thus, we setup a weighted variant of the ILP that is biased towards nodes near $a$;
formally, the cost function to minimize becomes $\sum_{u} \alpha_u x_u$, where
\begin{equation}
    \alpha_u = \begin{cases}
        1 - 2\varepsilon & \text{if } u=a        \\
        1 - \varepsilon  & \text{if } u \in N(a) \\
        1                & \text{otherwise}
    \end{cases}.
\end{equation}

For $0 < \varepsilon < 1/(2|C'|)$, this will select a Minimum-\Dom on $C'$ and favor those that include $a$, or (with smaller priority) a neighbor of $a$.
It will, however, never increase the solution size on $G[C']$.

\defrule{LongPaths}
The long path rule searches for induced paths $P = (s, u_1, u_2, \ldots, u_k, t)$ in $G$ where $\deg(u_i) = 2, \forall i\colon 1 \le i \le k$.
We implement various special cases if $s = t$ (\ie $P$ is a cycle) or either one or both endpoints~$e_i$ are leafs.
These are already implied by \Rule{RuleOne}, \Rule{SmallExact}, or \Rule{ArticulationPoint} but can be more efficiently addressed here.
However, since correctness follows from these rules, we omit a detailed discussion here.

The remaining case is $s \ne t \ \land\  \deg(s) > 2 \ \land\  deg(t) > 2$.
As soon as any of the nodes in $P$ is covered or redundant, we can optimally solve the path in a single scan.
Otherwise if all nodes are unclassified and $k\ge5$, we can shorten the path.
In this case, we delete the nodes $u_2, \ldots, u_{1+3\ell}$ (where $\ell \in \mathbb N$) and instead add the edge $\set{u_1, u_{3\ell + 2}}$.
We record the removed edges.
After the solver computed a solution on the reduced graph, a post-processing reintroduces the removed edges and solves them in a single scan based on the solved context.



\section{Exact Solver}\label{sec:exact}
Our exact solver is explicitly designed to test the effectiveness of our reduction rules when preprocessing inputs for \emph{unmodified off-the-shelve} solvers.
We consider this an interesting line of inquiry, since general-purpose solvers integrate extensive advancements in solving broad optimization problems, whereas problem-specific preprocessing can significantly leverage domain-specific knowledge to enhance performance.

To this end, we conducted experiments with several ILP solvers (including HiGHS, gurobi, coin-cbc, scip) and \MSat solvers (most submissions of the MaxSAT~2024\footnote{
    \url{https://maxsat-evaluations.github.io/2024/}.
} competition).
Ultimately, two different \MSat solvers were selected since their performance characteristics complement quite nicely:
after preprocessing, we first run UWrMaxSat\footnote{\url{https://maxsat-evaluations.github.io/2024/mse24-solver-src/exact/unweighted/UWrMaxSat-SCIP-MaxPre.zip} based on \cite{DBLP:conf/ictai/Piotrow20}} by M. Piotrów with a timeout of 600s;
if no solution was found within the time budget, we start EvalMaxSAT\footnote{\url{https://maxsat-evaluations.github.io/2024/mse24-solver-src/exact/unweighted/EvalMaxSAT_2024.zip}} by F.~Avellaneda.

Both solvers support the concept of soft and hard constraints, where all hard constraints have to be satisfied while minimizing the number of violated soft constraints.
Similarly to the ILP formulation discussed earlier, each non-redundant nodes is assigned a binary predicate~$x_u$; where node $u \in V$ is part of the solution~$\domset$ iff $x_u = 1$.
Each non-covered neighbor then emits a hard constraint that at least one node in its closed neighbors must be included.
In order to minimize the number of selected nodes, we produce a soft constraint $\lnot x_u$ for each predicate~$x_u$.

\section{Heuristic Solver}\label{sec:heuristic}
The strategy of our heuristic solver is based on a local search heuristic, which has been shown to work well for finding minimum dominating sets~\cite{DBLP:journals/kbs/ZhuZWSL24}, and a wide variety of other NP-complete problems~\cite{DBLP:journals/jair/CaiSLS13,DBLP:conf/compgeom/MustafaR09}.
<<<<<<< HEAD
Before running the search however, we remap and relabel $G, \domset, \cov, \red$ to the induced subgraph that does not contain isolated vertices.
\todo{JM: Use tuple notation as in prior sections}
As each node in $\domset$ is isolated after our deletion scheme, the induced subgraph has no nodes in $\domset$ at the start.
After running the local search, we map the resulting $\domset$ back to the original graph concatening it with the preprocessed $\domset$ to obtain a valid dominating set for $G$. 
\todo{JM: Using the symbol \domset twice here is confusing}
=======
Before running the search however, we remap and relabel $(G, \domset, \cov, \red)$ to the induced subgraph $(G', \domset', \cov', \red')$ that does not contain isolated vertices.
As each node in $\domset$ is isolated after our deletion scheme, the induced subgraph has no nodes in $\domset'$ at the start.
After running the local search, we map the resulting $\domset'$ back to the original graph concatenating it with the preprocessed $\domset$ to obtain a valid dominating set for $G$. 
>>>>>>> 11909265

In each iteration of the local search process the heuristic solver chooses between one of two possible actions:
% Map to induced subgraph
\renewcommand{\domset}{\ensuremath{\mathcal D'}\xspace}
\renewcommand{\cov}{\ensuremath{\mathcal C'}\xspace}
\renewcommand{\red}{\ensuremath{\mathcal R'}\xspace}
\renewcommand{\rem}{\ensuremath{\mathcal V''}\xspace}

\renewcommand{\cdomset}{\ensuremath{\overline{\mathcal D'}}\xspace}
\renewcommand{\ccov}{\ensuremath{\overline{\mathcal C'}}\xspace}
\renewcommand{\cred}{\ensuremath{\overline{\mathcal R'}}\xspace}
\renewcommand{\crem}{\ensuremath{\overline{\mathcal V''}}\xspace}
\medskip

\noindent
\textbf{Eviction \textit{(rarely)}.} 
Evict a single node $v$ from the dominating set $\domset$ to form $\domset_t=\domset \setminus \{v\}$.
In the following we greedily add nodes to $\domset_t$, while avoiding $v$, until $\domset_t$ is a valid dominating set again.
\medskip

\todo{JM: Isn't rare eviction the same as a tabu list from classic tabu local search? if yes i suggest to use that notation}

\noindent
\textbf{Swap \textit{(frequently)}.}
Pick a vertex $v \in \cdomset$ for which there exists a $(x,1)$-swap for $x\geq 1$.
%
A $(x,1)$-swap creates a new valid dominating set $\domset_t = (\domset \setminus \{v_1,v_2,\ldots,v_x\}) \cup \{v\}$ by the addition of a single new vertex and the removal of $x$ former constituents of $\domset$.

As opposed to the local search by Zhu~\etal~\cite{DBLP:journals/kbs/ZhuZWSL24}, we maintain the invariant that at the end of each round the ensuing dominating set $\domset$ is valid.
%
This is an important design choice, as it confers some algorithmic benefits while having mixed effects on the traversal of the solution space by the local search procedure.
%
On one hand it constrains the new solutions that can be possibly reached by one of the aforementioned actions.
%
On the other hand it implies that while searching for a better solution we always stay close to an actual solution instead of (possibly) straying arbitrarily far from any valid solution.
%
But most importantly, as stated before, the \textit{swap} action is the most prevalent one in our solver, and maintaining the previously mentioned invariant allows for an efficient datastructure to maintain a set of eligible canidates for it.

Throughout the local search procedure, we dynamically maintain a tree $\intersectiontree_v$ for each node $v \in D$ that keeps track of the intersection of the closed neighborhoods of all nodes in $N_{\uniquelycovered}[v]$.
%
Recall, that $N_{\uniquelycovered}[v]$ are the neighbors of $v$ that are adjacent to exactly one node in $\domset$.
%
Since $v \in D$ this implies $v$ is the one and only node in the dominating set adjacent to these neighbors.
%
Clearly, there exists an $(x,1)$-swap if there is a set $S = \{v_1,\ldots,v_k\}$ and a vertex $u \in \cdomset$ such that
\todo{JM: The 'uniquely covered' notation is only used here i believe, i did no longer remeber it at this point (5-6 pages ago). Consider adding a recall, or define directly here.}
\begin{equation}\label{eq:rep}
    \bigcup_{1\leq i \leq k}N_{\uniquelycovered}[v_i] \subseteq N[u]
\end{equation}
where $1 \leq x\leq k$.
%
Observe, that the previous condition is necessary but not sufficient to establish $x=k$ due to overlapping neighborhoods.\footnote{Consider for example $w$, a node neighbored by only two nodes within $\domset$, say $v_1$ and $v_2$ and assume $w\notin N[u]$. Since $w\in\multicovered$, the stated condition does not assert that $u$ covers $w$ as well, therefore $u$ cannot replace both $v_1$ and $v_2$, but it can always replace at least one of them.}
%
\todo{JM: Footnote looks nicer placed after punctuation and i believe that is the standard, should be changed globally}
Therefore, if we dynamically maintain the tree $\intersectiontree_v$ with vertex set $N_{\uniquelycovered}[v]$ where each inner node $u \in N_{\uniquelycovered}[v]$ of the tree is the intersection of the closed neighborhoods of all nodes in the subtree rooted in $u$, we can make several observations:
\begin{enumerate}
    \item The root of $\intersectiontree_v$ contains all nodes that are eligible for a $(1,1)$-swap where $v$ is swapped out of the dominating set.
    \item We can maintain this datastructure in $\Oh m$\footnote{For this it suffices to see that $\bigcup_{v\in D} N_{\uniquelycovered}[v]$ is always a partition of $\uniquelycovered$.} space and $\Oh{\Delta\log\Delta}$ time per update of $\intersectiontree_v$ where $\Delta$ is the maximum degree of the input graph.
    \item If we maintain for all nodes $u \in \cdomset$ a counter how often they appear in the root of some tree $\intersectiontree_v$ we recover $k$ for the condition mentioned in~\cref{eq:rep}.
\end{enumerate}
By virtue of the previous observations we are able to use a random weighted sampling procedure where the weight of $u \in \cdomset$ is given by $w_u = 2^{k}$ where $k$ is the number of nodes in $\domset$ for which $u$ is within the root of their respective trees.\footnote{For practical reasons we clamp $k$ to $5$.}
%
Upon executing a swap we dynamically remove and add the former and newly \textit{uniquely covered} neighbors to and from the trees of their respective unique coverer.
%
To support this efficiently, it is essential for us to know the unique covering node when (i) a node that was covered by two nodes in $\domset$ is now uniquely covered, (ii) a node loses the property of being uniquely covered since another neighboring node entered $\domset$.
%
We compactly represent the previously mentioned requirements by storing the covering nodes of any node $u \in V$ as the XOR'ed signature $\bigoplus_{v \in N[u]\cap D} v$ of the set of $u$ covering nodes.
%
Clearly, addition and removal are the same operation depending on the stored XOR'ed signature due to the commutativity of $\oplus$.
%
If a node is \textit{uniquely covered} the XOR'ed signature is exactly the covering node.
%
This allows to store a large set of covering nodes cache-efficiently, while being able to retrieve the unique covering node at the aforementioned critical points in time. 

\textbf{Working set.} After any swap we keep track of all nodes within the roots of all dominating set nodes whose uniquely covered neighbor sets were shrinked by the most recent swap.
%
We preferentially sample multiple times from this \textit{working set} and tie-break by considering the aforementioned score to enhance the locality of our heuristic.

Clearly, the \textit{swap} action makes the solver prone to enter local minima, without any means to leave them again.
%
Therefore, we evict a single vertex from $\domset$ either if there has been no improvement to the current solution for some time, or if the weighted sampling structure is empty.
%
We rely on three different procedures each with equal probability when evicting a vertex (i) we randomly choose a vertex from $\domset$, (ii) we randomly choose a vertex $v \in \domset$ where the root of $\intersectiontree_v$ only contains $v$ and tie-break by frequency and age, (iii) we randomly choose a vertex $v \in \domset$ where root of $\intersectiontree_v$ only contains $v$ and tie-break by the cardinality of $|N_{\uniquelycovered}[u]|$ and age.
%
Here, the frequency is defined as the number of times a vertex has left $\domset$ during the local search and the age is defined as the last iteration that a node has either entered of left $\domset$.   









\bibliography{article}

\end{document}
<|MERGE_RESOLUTION|>--- conflicted
+++ resolved
@@ -390,17 +390,11 @@
 
 \section{Heuristic Solver}\label{sec:heuristic}
 The strategy of our heuristic solver is based on a local search heuristic, which has been shown to work well for finding minimum dominating sets~\cite{DBLP:journals/kbs/ZhuZWSL24}, and a wide variety of other NP-complete problems~\cite{DBLP:journals/jair/CaiSLS13,DBLP:conf/compgeom/MustafaR09}.
-<<<<<<< HEAD
-Before running the search however, we remap and relabel $G, \domset, \cov, \red$ to the induced subgraph that does not contain isolated vertices.
+Before running the search however, we remap and relabel $(G, \domset, \cov, \red)$ to the induced subgraph $(G', \domset', \cov', \red')$ that does not contain isolated vertices.
 \todo{JM: Use tuple notation as in prior sections}
-As each node in $\domset$ is isolated after our deletion scheme, the induced subgraph has no nodes in $\domset$ at the start.
-After running the local search, we map the resulting $\domset$ back to the original graph concatening it with the preprocessed $\domset$ to obtain a valid dominating set for $G$. 
-\todo{JM: Using the symbol \domset twice here is confusing}
-=======
-Before running the search however, we remap and relabel $(G, \domset, \cov, \red)$ to the induced subgraph $(G', \domset', \cov', \red')$ that does not contain isolated vertices.
 As each node in $\domset$ is isolated after our deletion scheme, the induced subgraph has no nodes in $\domset'$ at the start.
 After running the local search, we map the resulting $\domset'$ back to the original graph concatenating it with the preprocessed $\domset$ to obtain a valid dominating set for $G$. 
->>>>>>> 11909265
+\todo{JM: Using the symbol \domset twice here is confusing}
 
 In each iteration of the local search process the heuristic solver chooses between one of two possible actions:
 % Map to induced subgraph
