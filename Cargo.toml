[package]
name = "dss"
version = "0.1.0"
edition = "2024"

# See more keys and their definitions at https://doc.rust-lang.org/cargo/reference/manifest.html

[features]
goodlp = ["good_lp"]
par = ["rayon"]
optil = ["log/max_level_off"]


[dependencies]
glob="0.3"
itertools="0.14"
rand="0.8"
rand_pcg="0.3"
rand_distr="0.4"
paste = "1.0"
fxhash="0.2"
rayon={version= "1.6", optional=true}
log = "0.4"
env_logger = "0.9"
ctrlc = { version = "3.1.9", features = ["termination"] }
stream_bitset = { path="stream-bitset" }
anyhow = "1.0.95"
good_lp = { version = "1.11.0",  optional = true }
num = "0.4.3"
array-init = "2.1.0"
structopt = "0.3.26"
smallvec = "1.13.2"
thiserror = "2.0.12"
tempfile = "3.19.1"
highs = {version = "1.8.0"}

[dev-dependencies]
regex = "1.11.1"
rayon={version= "1.6"}

[profile.release]
lto="fat"
codegen-units=1
debug=true

[profile.optil]
inherits="release"
lto="fat"
codegen-units=1
debug=false
panic="abort"
strip=true

[profile.optildebug]
inherits="release"
lto="fat"
codegen-units=1
debug=true


[[bin]]
name = "heuristic"
path = "src/bin/heuristic_solver.rs"
test = false

[[bin]]
<<<<<<< HEAD
name = "heuristic_bench"
path = "src/bin/heuristic_solver_bench.rs"
required-features = ["signal-handling"]
test = false

[[bin]]
name = "heuristic_fr_bench"
path = "src/bin/forced_removal_heuristic_bench.rs"
required-features = ["signal-handling"]
=======
name = "heuristic_set"
path = "src/bin/heuristic_set_solver.rs"
test = false

[[bin]]
name = "exact"
path = "src/bin/exact_solver.rs"
>>>>>>> 2d95654c
test = false<|MERGE_RESOLUTION|>--- conflicted
+++ resolved
@@ -64,17 +64,6 @@
 test = false
 
 [[bin]]
-<<<<<<< HEAD
-name = "heuristic_bench"
-path = "src/bin/heuristic_solver_bench.rs"
-required-features = ["signal-handling"]
-test = false
-
-[[bin]]
-name = "heuristic_fr_bench"
-path = "src/bin/forced_removal_heuristic_bench.rs"
-required-features = ["signal-handling"]
-=======
 name = "heuristic_set"
 path = "src/bin/heuristic_set_solver.rs"
 test = false
@@ -82,5 +71,10 @@
 [[bin]]
 name = "exact"
 path = "src/bin/exact_solver.rs"
->>>>>>> 2d95654c
+test = false
+
+[[bin]]
+name = "heuristic_fr_bench"
+path = "src/bin/forced_removal_heuristic_bench.rs"
+required-features = ["signal-handling"]
 test = false