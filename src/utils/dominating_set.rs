--- conflicted
+++ resolved
@@ -122,35 +122,6 @@
         self.positions[u as usize] != NumNodes::MAX
     }
 
-<<<<<<< HEAD
-    /// Returns *true* if u is a fixed node of the dominating set.
-    pub fn is_fixed_node(&self, u: Node) -> bool {
-        self.positions[u as usize] < self.num_fixed
-    }
-
-    /// Returns *true* if u is a non-fixed node of the dominating set.
-    #[inline(always)]
-    pub fn is_non_fixed_node(&self, u: Node) -> bool {
-        self.is_in_domset(u) && !self.is_fixed_node(u)
-    }
-
-    /// Returns the number of fixed nodes in the dominating set.
-    pub fn num_of_fixed_nodes(&self) -> usize {
-        self.num_fixed as usize
-    }
-
-    /// Returns the number of non-fixed nodes in the dominating set.
-    pub fn num_of_non_fixed_nodes(&self) -> usize {
-        self.len() - self.num_of_fixed_nodes()
-    }
-
-    /// Returns *true* if all nodes in the dominating set are fixed.
-    pub fn all_fixed(&self) -> bool {
-        self.num_fixed as usize == self.len()
-    }
-
-=======
->>>>>>> 1b91621a
     /// Returns an iterator over the nodes in the dominating set.
     ///
     /// # Example
@@ -250,7 +221,7 @@
     /// Samples a uniform node from all non-fixed nodes in the DominatingSet.
     /// Panics if there are no there are no non-fixed nodes in the DominatingSet.
     pub fn sample_non_fixed<R: Rng>(&self, rng: &mut R) -> Node {
-        self.solution[rng.gen_range(self.num_of_fixed_nodes()..self.len())]
+        self.solution[rng.gen_range(0..self.len())]
     }
 
     /// Samples multiple non-fixed nodes in the DominatingSet as an iterator.
@@ -259,7 +230,7 @@
         &'a self,
         rng: &'a mut R,
     ) -> impl Iterator<Item = Node> + 'a {
-        Uniform::new(self.num_of_fixed_nodes(), self.len())
+        Uniform::new(0, self.len())
             .sample_iter(rng)
             .take(NUM_SAMPLES)
             .map(move |idx| self.solution[idx])
