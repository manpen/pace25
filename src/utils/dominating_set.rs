<<<<<<< HEAD
use rand::Rng;
use rand_distr::{Distribution, Uniform};
=======
use itertools::Itertools;
>>>>>>> 2d95654c

use crate::prelude::*;
use std::io::Write;

/// A DominatingSet that allows differentiation between fixed and non-fixed nodes in the
/// set. Supports constant time queries of membership in set.
#[derive(Debug, Clone)]
pub struct DominatingSet {
    /// List of all nodes in the set, partitioned by fixed/non-fixed
    solution: Vec<Node>,
    /// Position for each possible node in the set (= NumNodes::MAX if not)
    positions: Vec<NumNodes>,
    /// Numver of fixed nodes, ie solution[..num_fixed] are fixed nodes, rest not
    num_fixed: NumNodes,
}

impl DominatingSet {
    /// Creates a new dominating set
    pub fn new(n: NumNodes) -> Self {
        Self {
            solution: Vec::new(),
            positions: vec![NumNodes::MAX; n as usize],
            num_fixed: 0,
        }
    }

    /// Returns the number of nodes in the dominating set.
    ///
    /// # Example
    /// ```
    /// use dss::utils::DominatingSet;
    /// let mut domset = DominatingSet::new(5);
    /// assert_eq!(domset.len(), 0);
    /// domset.add_node(0);
    /// assert_eq!(domset.len(), 1);
    /// ```
    pub fn len(&self) -> usize {
        self.solution.len()
    }

    /// Returns true if the dominating set is empty.
    ///
    /// # Example
    /// ```
    /// use dss::utils::DominatingSet;
    /// let mut domset = DominatingSet::new(5);
    /// assert!(domset.is_empty());
    /// domset.add_node(0);
    /// assert!(!domset.is_empty());
    /// ```
    pub fn is_empty(&self) -> bool {
        self.len() == 0
    }

    /// Adds a node to the dominating set.
    ///
    /// # Example
    /// ```
    /// use dss::utils::DominatingSet;
    /// let mut domset = DominatingSet::new(5);
    /// domset.add_node(0);
    /// ```
    pub fn add_node(&mut self, u: Node) {
        debug_assert!(self.positions[u as usize] == NumNodes::MAX);
        self.positions[u as usize] = self.len() as NumNodes;
        self.solution.push(u);
    }

    /// Adds multiple nodes to the dominating set.
    ///
    /// # Example
    /// ```
    /// use dss::utils::DominatingSet;
    /// let mut domset = DominatingSet::new(5);
    /// domset.add_nodes([0, 1, 2].into_iter());
    /// ```
    pub fn add_nodes(&mut self, nodes: impl IntoIterator<Item = Node>) {
        for u in nodes {
            self.add_node(u);
        }
    }

    /// Removes a node from the dominating set.
    pub fn remove_node(&mut self, u: Node) {
        let pos = self.positions[u as usize] as usize;
        debug_assert!(pos < self.len());
        if pos < self.num_fixed as usize {
            self.unfix_node(u);
            return;
        }

        self.solution.swap_remove(pos);
        if pos < self.len() {
            self.positions[self.solution[pos] as usize] = pos as NumNodes;
        }

        self.positions[u as usize] = NumNodes::MAX;
    }

    /// Removes multiple nodes from the dominating set.
    pub fn remove_nodes(&mut self, nodes: impl IntoIterator<Item = Node>) {
        for u in nodes {
            self.remove_node(u);
        }
    }

    /// Add a fixed node to the set
    pub fn fix_node(&mut self, u: Node) {
        debug_assert!(!self.is_in_domset(u));
        if self.solution.len() > self.num_fixed as usize {
            let current_head = self.solution[self.num_fixed as usize];

            self.positions[current_head as usize] = self.len() as NumNodes;
            self.solution.push(current_head);

            self.solution[self.num_fixed as usize] = u;
            self.positions[u as usize] = self.num_fixed;
        } else {
            self.positions[u as usize] = self.len() as NumNodes;
            self.solution.push(u);
        }
        self.num_fixed += 1;
    }

    /// Fixes multiple nodes in the dominating set.
    pub fn fix_nodes(&mut self, nodes: impl IntoIterator<Item = Node>) {
        for u in nodes {
            self.fix_node(u);
        }
    }

    /// Remove a fixed node from the set
    pub fn unfix_node(&mut self, u: Node) {
        debug_assert!(self.is_fixed_node(u));
        self.num_fixed -= 1;

        let pos = self.positions[u as usize];
        if pos != self.num_fixed {
            let last_fixed = self.solution[self.num_fixed as usize];

            self.solution.swap(pos as usize, self.num_fixed as usize);
            self.positions[last_fixed as usize] = pos;
        }

        let pos = self.num_fixed as usize;
        self.solution.swap_remove(pos);
        if pos < self.len() {
            self.positions[self.solution[pos] as usize] = pos as NumNodes;
        }

        self.positions[u as usize] = NumNodes::MAX;
    }

    /// Removes multiple fixed nodes in the dominating set.
    pub fn unfix_nodes(&mut self, nodes: impl IntoIterator<Item = Node>) {
        for u in nodes {
            self.unfix_node(u);
        }
    }

    /// Replace a node in the dominating set by another.
    pub fn replace(&mut self, u: Node, v: Node) {
        debug_assert!(self.is_in_domset(u) && !self.is_in_domset(v));

        self.solution[self.positions[u as usize] as usize] = v;
        self.positions[v as usize] = self.positions[u as usize];
        self.positions[u as usize] = NumNodes::MAX;
    }

    /// Returns *true* if u is in the dominating set.
    pub fn is_in_domset(&self, u: Node) -> bool {
        self.positions[u as usize] != NumNodes::MAX
    }

    /// Returns *true* if u is a fixed node of the dominating set.
    pub fn is_fixed_node(&self, u: Node) -> bool {
        self.positions[u as usize] < self.num_fixed
    }

    /// Returns *true* if u is a non-fixed node of the dominating set.
    #[inline(always)]
    pub fn is_non_fixed_node(&self, u: Node) -> bool {
        self.is_in_domset(u) && !self.is_fixed_node(u)
    }

    /// Returns the number of fixed nodes in the dominating set.
    pub fn num_of_fixed_nodes(&self) -> usize {
        self.num_fixed as usize
    }

    /// Returns the number of non-fixed nodes in the dominating set.
    pub fn num_of_non_fixed_nodes(&self) -> usize {
        self.len() - self.num_of_fixed_nodes()
    }

    /// Returns *true* if all nodes in the dominating set are fixed.
    pub fn all_fixed(&self) -> bool {
        self.num_fixed as usize == self.len()
    }

    /// Returns an iterator over the nodes in the dominating set.
    ///
    /// # Example
    /// ```
    /// use dss::utils::DominatingSet;
    /// let mut domset = DominatingSet::new(5);
    /// domset.add_nodes([0, 1, 2].into_iter());
    /// let mut iter = domset.iter();
    /// assert_eq!(iter.next(), Some(0));
    /// assert_eq!(iter.next(), Some(1));
    /// assert_eq!(iter.next(), Some(2));
    /// assert_eq!(iter.next(), None);
    /// ```
    pub fn iter(&self) -> impl Iterator<Item = Node> + '_ {
        self.solution.iter().copied()
    }

    /// Returns an iterator over all the fixed nodes in the dominating set.
    pub fn iter_fixed(&self) -> impl Iterator<Item = Node> + '_ {
        self.solution[..self.num_fixed as usize].iter().copied()
    }

    /// Returns an iterator over all the non-fixed nodes in the dominating set.
    pub fn iter_non_fixed(&self) -> impl Iterator<Item = Node> + '_ {
        self.solution[(self.num_fixed as usize)..].iter().copied()
    }

    /// Returns the ith node in the dominating set.
    pub fn ith_node(&self, i: usize) -> Node {
        self.solution[i]
    }

    /// Computes the set of nodes covered by the dominating set.
    pub fn compute_covered(&self, graph: &impl AdjacencyList) -> BitSet {
        let mut covered = graph.vertex_bitset_unset();

        for &u in &self.solution {
            covered.set_bits(graph.closed_neighbors_of(u));
            covered.set_bit(u);
        }

        covered
    }

    /// Returns true if the dominating set is valid, ie. it covers all nodes.
    pub fn is_valid(&self, graph: &impl AdjacencyList) -> bool {
        let covered = self.compute_covered(graph);
        if covered.are_all_set() {
            return true;
        }

        debug!(
            "Missing nodes: {:?}",
            covered.iter_cleared_bits().collect_vec()
        );
        false
    }

    /// Returns true if the dominating set is valid, ie. it covers all nodes.
    pub fn is_valid_given_previous_cover(
        &self,
        graph: &impl AdjacencyList,
        previous_cover: &BitSet,
    ) -> bool {
        let mut covered = self.compute_covered(graph);
        covered |= previous_cover;
        if covered.are_all_set() {
            return true;
        }

        debug!(
            "Missing nodes: {:?}",
            covered.iter_cleared_bits().collect_vec()
        );
        false
    }

    /// Writes the dominating set to a writer using 1-based indexing,
    /// as required by the PACE competition.
    ///
    /// ```
    /// use dss::utils::DominatingSet;
    /// let mut domset = DominatingSet::new(5);
    /// domset.add_node(2);
    /// domset.add_node(4);
    ///
    /// let mut buffer: Vec<u8> = Vec::new(); // implements Write
    /// domset.write(&mut buffer).unwrap();
    /// let expected = b"2\n3\n5\n";
    /// assert_eq!(buffer, expected);
    /// ```
    pub fn write<W: Write>(&self, mut writer: W) -> anyhow::Result<()> {
        writeln!(&mut writer, "{}", self.solution.len())?;
        for u in &self.solution {
            writeln!(&mut writer, "{}", u + 1)?;
        }
        Ok(())
    }

    /// Returns *true* if Self and another DomSet are identical to each other.
    pub fn equals(&self, other: &Self) -> bool {
        if self.len() != other.len() || self.num_of_fixed_nodes() != other.num_of_fixed_nodes() {
            return false;
        }

        let mut sol1 = self.solution.clone();
        let mut sol2 = other.solution.clone();

        let num_fixed = self.num_fixed as usize;

        sol1[..num_fixed].sort_unstable();
        sol2[..num_fixed].sort_unstable();

        if sol1[..num_fixed] != sol2[..num_fixed] {
            return false;
        }

        sol1[num_fixed..].sort_unstable();
        sol2[num_fixed..].sort_unstable();

        sol1[num_fixed..] == sol2[num_fixed..]
    }

<<<<<<< HEAD
    /// Samples a uniform node from all non-fixed nodes in the DominatingSet.
    /// Panics if there are no there are no non-fixed nodes in the DominatingSet.
    pub fn sample_non_fixed<R: Rng>(&self, rng: &mut R) -> Node {
        self.solution[rng.gen_range(self.num_of_fixed_nodes()..self.len())]
    }

    /// Samples multiple non-fixed nodes in the DominatingSet as an iterator.
    /// Panics if there are no non-fixed nodes in the DominatingSet.
    pub fn sample_many_non_fixed<'a, R: Rng, const NUM_SAMPLES: usize>(
        &'a self,
        rng: &'a mut R,
    ) -> impl Iterator<Item = Node> + 'a {
        Uniform::new(self.num_of_fixed_nodes(), self.len())
            .sample_iter(rng)
            .take(NUM_SAMPLES)
            .map(move |idx| self.solution[idx])
=======
    pub fn complete_set(n: NumNodes) -> Self {
        Self {
            solution: (0..n).collect_vec(),
            positions: (0..n).collect_vec(),
            num_fixed: 0,
        }
>>>>>>> 2d95654c
    }
}<|MERGE_RESOLUTION|>--- conflicted
+++ resolved
@@ -1,9 +1,6 @@
-<<<<<<< HEAD
 use rand::Rng;
 use rand_distr::{Distribution, Uniform};
-=======
 use itertools::Itertools;
->>>>>>> 2d95654c
 
 use crate::prelude::*;
 use std::io::Write;
@@ -327,7 +324,6 @@
         sol1[num_fixed..] == sol2[num_fixed..]
     }
 
-<<<<<<< HEAD
     /// Samples a uniform node from all non-fixed nodes in the DominatingSet.
     /// Panics if there are no there are no non-fixed nodes in the DominatingSet.
     pub fn sample_non_fixed<R: Rng>(&self, rng: &mut R) -> Node {
@@ -344,13 +340,13 @@
             .sample_iter(rng)
             .take(NUM_SAMPLES)
             .map(move |idx| self.solution[idx])
-=======
+    }
+
     pub fn complete_set(n: NumNodes) -> Self {
         Self {
             solution: (0..n).collect_vec(),
             positions: (0..n).collect_vec(),
             num_fixed: 0,
         }
->>>>>>> 2d95654c
     }
 }