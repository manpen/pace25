--- conflicted
+++ resolved
@@ -6,11 +6,7 @@
 pub mod exact;
 pub mod graph;
 pub mod heuristic;
-<<<<<<< HEAD
 pub mod io;
 
 #[cfg(test)]
-mod testing;
-=======
-pub mod io;
->>>>>>> f47fe328
+mod testing;