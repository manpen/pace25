pub mod absolute_twin_width_sat_encoding;
pub mod adj_array;
pub mod bitset;
pub mod bridges;
pub mod color_filter;
pub mod complement;
pub mod connectivity;
pub mod cut_vertex;
pub mod distance_two_pairs;
pub mod edge;
pub mod gnp;
pub mod graph_digest;
pub mod node_mapper;
pub mod partition;
<<<<<<< HEAD
pub mod subgraph;
=======
pub mod relative_twin_width_sat_encoding;
>>>>>>> 5376fbc2
pub mod traversal;

pub use adj_array::*;
pub use bitset::*;
pub use bridges::*;
pub use color_filter::*;
pub use complement::*;
pub use connectivity::*;
pub use cut_vertex::*;
pub use distance_two_pairs::*;
pub use edge::*;
pub use gnp::*;
pub use graph_digest::*;
pub use node_mapper::*;
pub use partition::*;
pub use subgraph::*;
pub use traversal::*;

use itertools::Itertools;
use std::{borrow::Borrow, ops::Range};

pub type Node = u32;
pub type NumNodes = Node;
pub type NumEdges = u64;

/// Provides getters pertaining to the size of a graph
pub trait GraphNodeOrder {
    type VertexIter<'a>: Iterator<Item = Node>
    where
        Self: 'a;

    /// Returns the number of nodes of the graph
    fn number_of_nodes(&self) -> Node;

    /// Return the number of nodes as usize
    fn len(&self) -> usize {
        self.number_of_nodes() as usize
    }

    /// Returns an iterator over V.
    fn vertices(&self) -> Self::VertexIter<'_>;

    /// Returns a range of vertices possibly including deleted vertices
    /// In contrast to self.vertices(), the range returned by self.vertices_ranges() does
    /// not borrow self and hence may be used where additional mutable references of self are needed
    ///
    /// # Warning
    /// This method may iterate over deleted vertices (if supported by an implementation). It is the
    /// responsibility of the caller to identify and treat them accordingly.
    fn vertices_range(&self) -> Range<Node> {
        0..self.number_of_nodes()
    }

    /// Returns true if the graph has no nodes (and thus no edges)
    fn is_empty(&self) -> bool {
        self.len() == 0
    }
}

pub trait GraphEdgeOrder {
    /// Returns the number of edges of the graph
    fn number_of_edges(&self) -> NumEdges;
}

#[macro_export]
macro_rules! node_iterator {
    ($iter : ident, $single : ident, $type : ty) => {
        fn $iter(&self) -> impl Iterator<Item = $type> + '_ {
            self.vertices().map(|u| self.$single(u))
        }
    };
}

#[macro_export]
macro_rules! node_bitset_of {
    ($bitset : ident, $slice : ident) => {
        fn $bitset(&self, node: Node) -> BitSet {
            BitSet::new_all_unset_but::<NumNodes, _, _>(
                self.number_of_nodes(),
                self.$slice(node).iter(),
            )
        }
    };
}

pub trait AdjacencyList: GraphNodeOrder + Sized {
    /// Returns a slice of neighbors of a given vertex.
    /// ** Panics if the v >= n **
    fn neighbors_of(&self, u: Node) -> &[Node];

    /// Returns the number of neighbors of from `u`
    fn degree_of(&self, u: Node) -> NumNodes {
        self.neighbors_of(u).len() as NumNodes
    }

    // Returns an iterator to all vertices with non-zero degree
    fn vertices_with_neighbors(&self) -> impl Iterator<Item = Node> + '_ {
        self.degrees()
            .enumerate()
            .filter_map(|(u, d)| (d > 0).then_some(u as Node))
    }

    // Returns the number of nodes with non-zero degree
    fn number_of_nodes_with_neighbors(&self) -> NumNodes {
        self.vertices_with_neighbors().count() as NumNodes
    }

    // Returns a distribution sorted by degree
    fn degree_distribution(&self) -> Vec<(NumNodes, NumNodes)> {
        let mut distr = self
            .degrees()
            .counts()
            .into_iter()
            .map(|(d, n)| (d, n as NumNodes))
            .collect_vec();
        distr.sort_by_key(|(d, _)| *d);
        distr
    }

    node_iterator!(degrees, degree_of, NumNodes);
    node_iterator!(neighbors, neighbors_of, &[Node]);
    node_bitset_of!(neighbors_of_as_bitset, neighbors_of);
    node_iterator!(neighbors_as_bitset, neighbors_of_as_bitset, BitSet);

    fn closed_two_neighborhood_of(&self, u: Node) -> BitSet {
        let mut ns = BitSet::new(self.number_of_nodes());
        ns.set_bit(u);
        for &v in self.neighbors_of(u) {
            ns.set_bit(v);
            ns.set_bits(self.neighbors_of(v).iter().copied());
        }
        ns
    }

    fn closed_three_neighborhood_of(&self, u: Node) -> BitSet {
        let mut ns = BitSet::new(self.number_of_nodes());
        ns.set_bit(u);
        for v in self.closed_two_neighborhood_of(u).iter() {
            ns.set_bit(v);
            ns.set_bits(self.neighbors_of(v).iter().copied());
        }
        ns
    }

    fn edges_of(&self, u: Node, only_normalized: bool) -> impl Iterator<Item = Edge> + '_ {
        self.neighbors_of(u)
            .iter()
            .map(move |&v| Edge(u, v))
            .filter(move |e| !only_normalized || e.is_normalized())
    }

    fn ordered_edges_of(&self, u: Node, only_normalized: bool) -> impl Iterator<Item = Edge> {
        let mut edges = self.edges_of(u, only_normalized).collect_vec();
        edges.sort();
        edges.into_iter()
    }

    fn edges(&self, only_normalized: bool) -> impl Iterator<Item = Edge> + '_ {
        self.vertices_range()
            .flat_map(move |u| self.edges_of(u, only_normalized))
    }

    fn ordered_edges(&self, only_normalized: bool) -> impl Iterator<Item = Edge> + '_ {
        self.vertices_range()
            .flat_map(move |u| self.ordered_edges_of(u, only_normalized))
    }
}

pub trait ColoredAdjacencyList: AdjacencyList {
    /// Returns a slice of black neighbors of a given vertex.
    /// ** Panics if the v >= n **
    fn black_neighbors_of(&self, u: Node) -> &[Node];
    node_bitset_of!(black_neighbors_of_as_bitset, black_neighbors_of);

    /// Returns a slice of red neighbors of a given vertex.
    /// ** Panics if the v >= n **
    fn red_neighbors_of(&self, u: Node) -> &[Node];
    node_bitset_of!(red_neighbors_of_as_bitset, red_neighbors_of);

    /// Returns the number of black neighbors of from `u`
    fn black_degree_of(&self, u: Node) -> NumNodes {
        self.black_neighbors_of(u).len() as NumNodes
    }

    /// Returns the number of red neighbors of from `u`
    fn red_degree_of(&self, u: Node) -> NumNodes {
        self.red_neighbors_of(u).len() as NumNodes
    }

    /// Returns an iterator of the colored edges incident to `u`
    fn colored_edges_of(
        &self,
        u: Node,
        only_normalized: bool,
    ) -> impl Iterator<Item = ColoredEdge> + '_ {
        self.black_neighbors_of(u)
            .iter()
            .map(move |&v| ColoredEdge(u, v, EdgeColor::Black))
            .chain(
                self.red_neighbors_of(u)
                    .iter()
                    .map(move |&v| ColoredEdge(u, v, EdgeColor::Red)),
            )
            .filter(move |e| !only_normalized || e.is_normalized())
    }

    /// Returns an iterator of the colored edges incident to `u` sorted by neighbor index.
    /// This involves allocation!
    fn ordered_colored_edges_of(
        &self,
        u: Node,
        only_normalized: bool,
    ) -> impl Iterator<Item = ColoredEdge> {
        let mut edges = self.colored_edges_of(u, only_normalized).collect_vec();
        edges.sort();
        edges.into_iter()
    }

    fn colored_edges(&self, only_normalized: bool) -> impl Iterator<Item = ColoredEdge> + '_ {
        self.vertices_range()
            .flat_map(move |u| self.colored_edges_of(u, only_normalized))
    }

    fn ordered_colored_edges(
        &self,
        only_normalized: bool,
    ) -> impl Iterator<Item = ColoredEdge> + '_ {
        self.vertices_range()
            .flat_map(move |u| self.ordered_colored_edges_of(u, only_normalized))
    }

    node_iterator!(black_degrees, black_degree_of, NumNodes);
    node_iterator!(red_degrees, red_degree_of, NumNodes);
    node_iterator!(black_neighbors, black_neighbors_of, &[Node]);
    node_iterator!(red_neighbors, red_neighbors_of, &[Node]);
}

/// Provides efficient tests whether an edge exists
pub trait AdjacencyTest {
    /// Returns *true* exactly if the graph contains the directed edge (u, v)
    fn has_edge(&self, u: Node, v: Node) -> bool;
}

pub trait ColoredAdjacencyTest: AdjacencyTest {
    fn has_black_edge(&self, u: Node, v: Node) -> bool {
        self.type_of_edge(u, v).is_black()
    }

    fn has_red_edge(&self, u: Node, v: Node) -> bool {
        self.type_of_edge(u, v).is_red()
    }

    fn type_of_edge(&self, u: Node, v: Node) -> EdgeKind;
}

pub trait GraphNew {
    /// Creates an empty graph with n singleton nodes
    fn new(n: NumNodes) -> Self;
}

/// Provides functions to insert/delete edges
pub trait GraphEdgeEditing: GraphNew {
    /// Adds the directed edge *(u,v)* to the graph. I.e., the edge FROM u TO v.
    /// ** Panics if the edge is already contained or possibly if u, v >= n **
    fn add_edge(&mut self, u: Node, v: Node, color: EdgeColor) {
        assert!(self.try_add_edge(u, v, color).is_none())
    }

    /// Adds the directed edge *(u,v)* to the graph. I.e., the edge FROM u TO v.
    /// Returns *true* exactly if the edge was not present previously.
    /// ** Can panic if u, v >= n, depending on implementation **
    fn try_add_edge(&mut self, u: Node, v: Node, color: EdgeColor) -> EdgeKind;

    fn add_edges(&mut self, edges: impl IntoIterator<Item = impl Into<Edge>>, color: EdgeColor) {
        for Edge(u, v) in edges.into_iter().map(|d| d.into()) {
            self.add_edge(u, v, color);
        }
    }

    fn add_colored_edges(&mut self, edges: impl IntoIterator<Item = impl Borrow<ColoredEdge>>) {
        for ColoredEdge(u, v, color) in edges.into_iter().map(|d| *d.borrow()) {
            self.add_edge(u, v, color);
        }
    }

    /// Removes the directed edge *(u,v)* from the graph. I.e., the edge FROM u TO v.
    /// ** Panics if the edge is not present or u, v >= n **
    fn remove_edge(&mut self, u: Node, v: Node) {
        assert!(self.try_remove_edge(u, v).is_some())
    }

    /// Removes the directed edge *(u,v)* from the graph. I.e., the edge FROM u TO v.
    /// If the edge was removed, returns *true* and *false* otherwise.
    /// ** Panics if u, v >= n **
    fn try_remove_edge(&mut self, u: Node, v: Node) -> EdgeKind;

    /// Removes all edges into and out of node u
    fn remove_edges_at_node(&mut self, u: Node);

    /// Removes all edges into and out of node `u` and connects every in-neighbor with every out-neighbor.
    fn merge_node_into(&mut self, removed: Node, survivor: Node);

    /// Dry-run of [`GraphEdgeEditing::merge_node_into`] that only returns the red-degree after a merge were carried out
    fn red_degree_after_merge(&self, removed: Node, survivor: Node) -> NumNodes {
        self.red_neighbors_after_merge(removed, survivor, false)
            .cardinality() as NumNodes
    }

    /// Dry-run of [`GraphEdgeEditing::merge_node_into`] that only returns the red-neighbors after a merge
    fn red_neighbors_after_merge(&self, removed: Node, survivor: Node, only_new: bool) -> BitSet;
}

pub trait FullfledgedGraph:
    Clone
    + AdjacencyList
    + GraphEdgeOrder
    + ColoredAdjacencyList
    + ColoredAdjacencyTest
    + GraphEdgeEditing
    + ColorFilter
    + std::fmt::Debug
{
}

impl<G> FullfledgedGraph for G where
    G: Clone
        + AdjacencyList
        + GraphEdgeOrder
        + ColoredAdjacencyList
        + ColoredAdjacencyTest
        + GraphEdgeEditing
        + ColorFilter
        + std::fmt::Debug
{
}<|MERGE_RESOLUTION|>--- conflicted
+++ resolved
@@ -12,11 +12,8 @@
 pub mod graph_digest;
 pub mod node_mapper;
 pub mod partition;
-<<<<<<< HEAD
 pub mod subgraph;
-=======
 pub mod relative_twin_width_sat_encoding;
->>>>>>> 5376fbc2
 pub mod traversal;
 
 pub use adj_array::*;
