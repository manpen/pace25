--- conflicted
+++ resolved
@@ -1,10 +1,5 @@
 //use crate::graph::{AdjacencyList, GraphEdgeOrder, GraphEdgeEditing};
-<<<<<<< HEAD
-
 use cat_solver::Solver;
-=======
-use log::info;
->>>>>>> be2f47b2
 use splr::Certificate;
 use varisat::{CnfFormula, ExtendFormula, Lit};
 
@@ -163,12 +158,33 @@
     }
 
     #[inline]
-    pub fn cardinality_naive_at_most_1(vars: &Vec<i32>, formula: &mut Vec<Vec<i32>>) {
+    pub fn cardinality_naive_at_most_1(
+        id_counter: &mut i32,
+        vars: &Vec<i32>,
+        formula: &mut Vec<Vec<i32>>,
+    ) {
         // Encode at least one
-        for i in 0..vars.len() {
-            for j in i + 1..vars.len() {
-                formula.push(vec![-vars[i], -vars[j]]);
-            }
+        if vars.len() <= 1 {
+            return;
+        }
+
+        let restrictions: Vec<i32> = (0..vars.len())
+            .map(|_| {
+                let id = *id_counter;
+                *id_counter += 1;
+                id
+            })
+            .collect();
+
+        formula.push(vec![-vars[0], restrictions[0]]);
+        formula.push(vec![
+            -vars[vars.len() - 1],
+            -restrictions[restrictions.len() - 2],
+        ]);
+        for i in 1..vars.len() - 1 {
+            formula.push(vec![-vars[i], restrictions[i]]);
+            formula.push(vec![-restrictions[i - 1], restrictions[i]]);
+            formula.push(vec![-vars[i], -restrictions[i - 1]]);
         }
     }
 
@@ -204,7 +220,7 @@
             *restrictions.get(&1).unwrap().get(&1).unwrap(),
         ]);
 
-        for j in 1..upper_bound + 1 {
+        for j in 2..(upper_bound + 1) {
             // NOT
             formula.push(vec![-*restrictions.get(&1).unwrap().get(&j).unwrap()]);
         }
@@ -277,14 +293,22 @@
 
                 commands.push(new_command);
                 current_group.push(-new_command);
-                TwinWidthSatEncoding::<G>::cardinality_naive_at_most_1(&current_group, formula);
+                TwinWidthSatEncoding::<G>::cardinality_naive_at_most_1(
+                    &mut self.variable_id,
+                    &current_group,
+                    formula,
+                );
                 TwinWidthSatEncoding::<G>::cardinality_at_least_1(current_group, formula);
             } else {
                 commands.push(current_group[0]);
             }
         }
         if commands.len() < 2 * m as usize {
-            TwinWidthSatEncoding::<G>::cardinality_naive_at_most_1(&commands, formula);
+            TwinWidthSatEncoding::<G>::cardinality_naive_at_most_1(
+                &mut self.variable_id,
+                &commands,
+                formula,
+            );
         } else {
             self.amo_commander(commands, m, formula);
         }
@@ -296,7 +320,7 @@
 
         for i in 0..self.graph.number_of_nodes() {
             auxillarys_variables.insert(i, fxhash::FxHashMap::default());
-            for j in i + 1..self.graph.number_of_nodes() {
+            for j in (i + 1)..self.graph.number_of_nodes() {
                 if j == i {
                     continue;
                 }
@@ -346,7 +370,7 @@
                     continue;
                 }
 
-                for k in 1..self.graph.number_of_nodes() {
+                for k in 0..self.graph.number_of_nodes() {
                     if k == i || k == j {
                         continue;
                     }
@@ -422,6 +446,7 @@
     pub fn solve(&mut self, mut ub: u32) -> Option<(u32, ContractionSequence)> {
         let mut last_valid_solution = None;
         let mut last_valid_bound = ub;
+
         loop {
             println!("Encoding for twin width max d={ub}");
             let encoding = self.encode(ub);
@@ -457,7 +482,7 @@
         let mut last_valid_solution = None;
         let mut last_valid_bound = ub;
         loop {
-            info!("Encoding done for twin width max d={ub}");
+            //info!("Encoding done for twin width max d={ub}");
             let encoding = self.encode(ub);
 
             let mut cnf = CnfFormula::new();
@@ -490,12 +515,10 @@
                 cnf.add_clause(&literals);
             }
 
-            let solver_time = std::time::Instant::now();
             let mut solver = varisat::Solver::new();
             solver.add_formula(&cnf);
             if let Ok(solved) = solver.solve() {
                 if solved {
-                    info!("Found solution in {}ms", solver_time.elapsed().as_millis());
                     let solution = solver.model().unwrap();
                     let sat_solution: Vec<i32> = solution
                         .into_iter()
@@ -530,25 +553,25 @@
         let mut last_valid_solution = None;
         let mut last_valid_bound = ub;
         loop {
-            println!("Encoding done for twin width max d={ub}");
             let encoding = self.encode(ub);
 
             let mut kissat_solver = Solver::new();
-            
+
             let mut mapping: fxhash::FxHashSet<i32> = fxhash::FxHashSet::default();
             for x in encoding.into_iter() {
-                x.iter().for_each(|v| {mapping.insert(v.abs());});
+                x.iter().for_each(|v| {
+                    mapping.insert(v.abs());
+                });
                 kissat_solver.add_clause(x.into_iter());
             }
 
-            let solver_time = std::time::Instant::now();
             // Max the limits
             kissat_solver.set_limit("conflicts", 0x40000000).unwrap();
             kissat_solver.set_limit("decisions", 0x40000000).unwrap();
 
             if let Some(solved) = kissat_solver.solve() {
                 if solved {
-                    println!("Found solution in {}ms", solver_time.elapsed().as_millis());
+                    //println!("Found solution in {}ms width {}", solver_time.elapsed().as_millis(),ub);
                     let mut solution = Vec::new();
                     for x in mapping.into_iter() {
                         match kissat_solver.value(x) {
@@ -581,7 +604,7 @@
         }
     }
 
-    pub fn encode(&mut self, d: u32) -> Vec<Vec<i32>> {
+    pub fn encode(&mut self, at_most_d: u32) -> Vec<Vec<i32>> {
         let mut formula = Vec::new();
         for i in 0..self.graph.number_of_nodes() {
             for j in 0..self.graph.number_of_nodes() {
@@ -598,7 +621,7 @@
             }
         }
         for i in 0..self.graph.number_of_nodes() {
-            for j in i + 1..self.graph.number_of_nodes() {
+            for j in (i + 1)..self.graph.number_of_nodes() {
                 formula.push(vec![-self.get_merge(i, j), self.tord(i, j)])
             }
         }
@@ -606,7 +629,7 @@
         for i in 0..(self.graph.number_of_nodes() - 1) {
             let mut atleast_encoded = Vec::new();
             let mut amocommander_encoded = Vec::new();
-            for j in i + 1..self.graph.number_of_nodes() {
+            for j in (i + 1)..self.graph.number_of_nodes() {
                 let var = *self.merge.get(&i).unwrap().get(&j).unwrap();
                 atleast_encoded.push(var);
                 amocommander_encoded.push(var);
@@ -617,7 +640,7 @@
 
         for i in 0..self.graph.number_of_nodes() {
             let neighbors_i = self.graph.neighbors_of_as_bitset(i);
-            for j in i + 1..self.graph.number_of_nodes() {
+            for j in (i + 1)..self.graph.number_of_nodes() {
                 let mut neighbors_j = self.graph.neighbors_of_as_bitset(j);
                 neighbors_j.unset_bit(i);
 
@@ -637,7 +660,7 @@
         self.encode_reds(&mut formula);
 
         // Totalizer!
-        for i in 0..self.graph.number_of_nodes() - 1 {
+        for i in 0..self.graph.number_of_nodes() {
             for x in 0..self.graph.number_of_nodes() {
                 let mut vars = Vec::new();
                 for y in 0..self.graph.number_of_nodes() {
@@ -650,7 +673,7 @@
                 TwinWidthSatEncoding::<G>::cardinality_at_most_k_sequential_encoding(
                     &mut self.variable_id,
                     &vars,
-                    d,
+                    at_most_d,
                     &mut formula,
                 );
             }
@@ -668,12 +691,12 @@
 
         //sb_red
         for i in 0..self.graph.number_of_nodes() {
-            for j in i + 1..self.graph.number_of_nodes() {
+            for j in (i + 1)..self.graph.number_of_nodes() {
                 if i == j {
                     continue;
                 }
 
-                for k in 1..self.graph.number_of_nodes() {
+                for k in 0..self.graph.number_of_nodes() {
                     if k == i || k == j {
                         continue;
                     }
@@ -709,7 +732,7 @@
 
     #[test]
     fn at_most_k() {
-        let vars = vec![1, 2, 3, 4, 5, 6];
+        let vars = vec![1, -2, 3, 4, 5, 6];
         let mut id = 7;
         let mut formula = Vec::new();
         TwinWidthSatEncoding::<AdjArray>::cardinality_at_most_k_sequential_encoding(
@@ -719,7 +742,7 @@
             &mut formula,
         );
 
-        formula.push(vec![1, 2, 4, 6]);
+        formula.push(vec![1, -2, 4, 6]);
         formula.push(vec![3]);
         formula.push(vec![5]);
         match Certificate::try_from(formula).expect("panic!") {
