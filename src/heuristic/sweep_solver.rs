use log::trace;

use crate::prelude::*;
use std::fmt::Debug;

/*
instances/exact-public/exact_002.gr                |     20 |       69 |      6 (     6) |    233 ms | 5 lb
instances/exact-public/exact_004.gr                |     25 |      181 |      7 (     7) |   1410 ms | 4 lb
instances/exact-public/exact_006.gr                |     28 |      131 |      7 (     7) |   2276 ms | 3 lb
instances/exact-public/exact_008.gr                |     28 |      210 |     10 (    10) |   7856 ms | 10 lb
instances/exact-public/exact_010.gr                |     28 |      235 |      6 (     6) |   2863 ms | 3 lb
instances/exact-public/exact_012.gr                |     29 |      180 |      8 (     8) |   2315 ms | 5 lb
instances/exact-public/exact_014.gr                |     30 |      175 |      8 (     8) |   3327 ms | 4 lb
instances/exact-public/exact_016.gr                |     30 |      195 |      8 (     8) |   2836 ms | 5 lb
instances/exact-public/exact_018.gr                |     31 |       52 |      3 (     3) |   1072 ms | 0 lb
instances/exact-public/exact_020.gr                |     32 |       90 |      5 (     5) |   1863 ms | 1 lb
instances/exact-public/exact_022.gr                |     33 |      135 |      5 (     5) |   4324 ms | 0 lb
instances/exact-public/exact_024.gr                |     40 |       89 |      5 (     5) |   7355 ms | 0 lb
instances/exact-public/exact_026.gr                |     44 |       95 |      4 (     4) |   7163 ms | 0 lb
instances/exact-public/exact_028.gr                |     47 |       79 |      3 (     3) |   5387 ms | 0 lb
instances/exact-public/exact_030.gr                |     48 |       78 |      3 (     3) |   5598 ms | 0 lb
instances/exact-public/exact_032.gr                |     48 |       94 |      3 (     3) |  16096 ms | 0 lb
instances/exact-public/exact_034.gr                |     51 |      240 |      4 (     4) |    938 ms | 0 lb
instances/exact-public/exact_036.gr                |     52 |       87 |      3 (     3) |   7453 ms | 0 lb
instances/exact-public/exact_038.gr                |     52 |      141 |      4 (     3) |  19133 ms | 0 lb
instances/exact-public/exact_040.gr                |     54 |       85 |      3 (     3) |  16155 ms | 0 lb
instances/exact-public/exact_042.gr                |     54 |      124 |      3 (     3) |   6562 ms | 0 lb
instances/exact-public/exact_044.gr                |     56 |       64 |      2 (     2) |   1364 ms | 0 lb
instances/exact-public/exact_046.gr                |     57 |      107 |      3 (     3) |   8644 ms | 1 lb
instances/exact-public/exact_048.gr                |     60 |      103 |      3 (     3) |  17079 ms | 1 lb
instances/exact-public/exact_050.gr                |     62 |      108 |      2 (     2) |   2178 ms | 0 lb
instances/exact-public/exact_052.gr                |     66 |      122 |      3 (     3) |  19806 ms | 0 lb
instances/exact-public/exact_054.gr                |     73 |      132 |      5 (     ?) |  81724 ms | 0 lb
instances/exact-public/exact_056.gr                |     74 |      116 |      2 (     2) |   6213 ms | 0 lb
instances/exact-public/exact_058.gr                |     78 |       93 |      3 (     ?) |  49525 ms | 1 lb
instances/exact-public/exact_060.gr                |     80 |       94 |      3 (     ?) |  59170 ms | 1 lb
instances/exact-public/exact_062.gr                |     81 |      155 |      2 (     2) |   8361 ms | 0 lb
instances/exact-public/exact_064.gr                |     84 |       85 |      2 (     2) |  17830 ms | 0 lb
instances/exact-public/exact_066.gr                |     94 |       98 |      2 (     2) |  16592 ms | 0 lb
instances/exact-public/exact_068.gr                |    103 |      151 |      2 (     2) |  25981 ms | 0 lb
instances/exact-public/exact_070.gr                |    140 |     6480 |     31 (     ?) |   8077 ms | 3 lb
instances/exact-public/exact_072.gr                |    141 |     6417 |     30 (     ?) |   7703 ms | 8 lb
instances/exact-public/exact_074.gr                |    141 |     6607 |     33 (     ?) |   7210 ms | 12 lb
instances/exact-public/exact_076.gr                |    141 |     6731 |     31 (     ?) |   8597 ms | 5 lb
instances/exact-public/exact_078.gr                |    143 |     6625 |     32 (     ?) |   6982 ms | 1 lb
instances/exact-public/exact_080.gr                |    143 |     7061 |     30 (     ?) |   8730 ms | 7 lb
instances/exact-public/exact_082.gr                |    143 |     7209 |     30 (     ?) |   8484 ms | 12 lb
instances/exact-public/exact_084.gr                |    200 |    12048 |     84 (     ?) |  43063 ms | 69 lb
instances/exact-public/exact_086.gr                |    200 |    13868 |     77 (     ?) |  45196 ms | 56 lb
instances/exact-public/exact_088.gr                |    200 |    13930 |     47 (     ?) |  40791 ms | 33 lb
instances/exact-public/exact_090.gr                |    202 |     4574 |     20 (     ?) |  17353 ms | 0 lb
instances/exact-public/exact_092.gr                |    478 |     8562 |     44 (     ?) | 289165 ms | 0 lb
instances/exact-public/exact_094.gr                |    822 |     4518 |     31 (     ?) | 659482 ms | 1 lb
instances/exact-public/exact_096.gr                |    822 |     4698 |     50 (     ?) |    577 ms | 2 lb
instances/exact-public/exact_098.gr                |    909 |     2782 |     39 (     ?) |    360 ms | 0 lb
instances/exact-public/exact_100.gr                |    916 |     2994 |     38 (     ?) |    429 ms | 0 lb
instances/exact-public/exact_102.gr                |   1010 |     3648 |     31 (     ?) |    314 ms | 0 lb
instances/exact-public/exact_104.gr                |   1024 |     4916 |     49 (     ?) |    911 ms | 0 lb
instances/exact-public/exact_106.gr                |   1049 |    13426 |     48 (     ?) |    126 ms | 0 lb
instances/exact-public/exact_108.gr                |   1182 |    17447 |     10 (     ?) |     51 ms | 0 lb
instances/exact-public/exact_110.gr                |   1224 |     5822 |     12 (     ?) |     77 ms | 0 lb
instances/exact-public/exact_112.gr                |   1258 |     7513 |     51 (     ?) |    705 ms | 2 lb
instances/exact-public/exact_114.gr                |   1350 |     5215 |     29 (     ?) |    520 ms | 6 lb
instances/exact-public/exact_116.gr                |   1365 |     5263 |     28 (     ?) |    465 ms | 6 lb
instances/exact-public/exact_118.gr                |   1413 |     3955 |     14 (     ?) |    151 ms | 0 lb
instances/exact-public/exact_120.gr                |   1488 |     3777 |     14 (     ?) |    135 ms | 0 lb
instances/exact-public/exact_122.gr                |   1505 |     4700 |     18 (     ?) |     51 ms | 0 lb
instances/exact-public/exact_124.gr                |   1586 |     5511 |     23 (     ?) |    251 ms | 0 lb
instances/exact-public/exact_126.gr                |   1632 |     7281 |     43 (     ?) |   1178 ms | 6 lb
instances/exact-public/exact_128.gr                |   1700 |     4200 |     39 (     ?) |    423 ms | 2 lb
instances/exact-public/exact_130.gr                |   1742 |     5081 |     24 (     ?) |    182 ms | 0 lb
instances/exact-public/exact_132.gr                |   1813 |     6367 |    160 (     ?) |    738 ms | 0 lb
instances/exact-public/exact_134.gr                |   1813 |     6384 |    160 (     ?) |    713 ms | 0 lb
instances/exact-public/exact_136.gr                |   1813 |     6384 |    160 (     ?) |    710 ms | 0 lb
instances/exact-public/exact_138.gr                |   1813 |     6384 |    160 (     ?) |    724 ms | 0 lb
instances/exact-public/exact_140.gr                |   1813 |     6384 |    160 (     ?) |    703 ms | 0 lb
instances/exact-public/exact_142.gr                |   1813 |     6384 |    160 (     ?) |    708 ms | 0 lb
instances/exact-public/exact_144.gr                |   1813 |     6384 |    160 (     ?) |    695 ms | 0 lb
instances/exact-public/exact_146.gr                |   1813 |     6384 |    160 (     ?) |    713 ms | 0 lb
instances/exact-public/exact_148.gr                |   1813 |     6384 |    160 (     ?) |    712 ms | 0 lb
instances/exact-public/exact_150.gr                |   1813 |     6384 |    160 (     ?) |    705 ms | 0 lb
instances/exact-public/exact_152.gr                |   1814 |     6387 |    145 (     ?) |    702 ms | 0 lb
instances/exact-public/exact_154.gr                |   2017 |    14708 |     14 (     ?) |    408 ms | 2 lb
instances/exact-public/exact_156.gr                |   2166 |     6373 |     38 (     ?) |    295 ms | 0 lb
instances/exact-public/exact_158.gr                |   2194 |    17836 |     14 (     ?) |    543 ms | 0 lb
instances/exact-public/exact_160.gr                |   2263 |     3107 |      7 (     ?) |     44 ms | 0 lb
instances/exact-public/exact_162.gr                |   2530 |     3057 |      8 (     ?) |     35 ms | 0 lb
instances/exact-public/exact_164.gr                |   2543 |     4244 |     14 (     ?) |     80 ms | 0 lb
instances/exact-public/exact_166.gr                |   2562 |     3256 |     24 (     ?) |     52 ms | 0 lb
instances/exact-public/exact_168.gr                |   2675 |     3185 |      9 (     ?) |     51 ms | 0 lb
instances/exact-public/exact_170.gr                |   2735 |     7704 |     20 (     ?) |    177 ms | 0 lb
instances/exact-public/exact_172.gr                |   2931 |     5369 |     12 (     ?) |    122 ms | 0 lb
instances/exact-public/exact_174.gr                |   3006 |    10806 |     18 (     ?) |     76 ms | 0 lb
instances/exact-public/exact_176.gr                |   3006 |    10806 |     17 (     ?) |     81 ms | 0 lb
instances/exact-public/exact_178.gr                |   3034 |     3297 |      7 (     ?) |     46 ms | 0 lb
instances/exact-public/exact_180.gr                |   3086 |     5764 |     16 (     ?) |    310 ms | 1 lb
instances/exact-public/exact_182.gr                |   3200 |     7840 |      8 (     ?) |    360 ms | 3 lb
instances/exact-public/exact_184.gr                |   3477 |     8337 |      6 (     ?) |     68 ms | 0 lb
instances/exact-public/exact_186.gr                |   3482 |     8237 |      6 (     ?) |     73 ms | 0 lb
instances/exact-public/exact_188.gr                |   3530 |     5473 |     11 (     ?) |     51 ms | 0 lb
instances/exact-public/exact_190.gr                |   3600 |    11500 |      8 (     ?) |    501 ms | 3 lb
instances/exact-public/exact_192.gr                |   3969 |    13555 |     78 (     ?) |    363 ms | 0 lb
instances/exact-public/exact_194.gr                |   5067 |     5540 |     23 (     ?) |     63 ms | 0 lb
instances/exact-public/exact_196.gr                |   7253 |     6711 |     15 (     ?) |     46 ms | 0 lb
instances/exact-public/exact_198.gr                |   7537 |     8559 |     31 (     ?) |    175 ms | 0 lb
instances/exact-public/exact_200.gr                |  20000 |    15000 |      0 (     0) |    165 ms | 0 lb
Heuristic Solver:   Cumulative: 131
                    Best Known: 130
                    Comparison on 31 best known.
 */

pub fn heuristic_solve<
    G: Clone
        + AdjacencyList
        + GraphEdgeOrder
        + ColoredAdjacencyList
        + ColoredAdjacencyTest
        + ColorFilter
        + Debug
        + GraphEdgeEditing,
>(
    graph: &G,
<<<<<<< HEAD
) -> (NumNodes, ContractionSequence) {
    trace!("Start heuristic solver");

    if graph.number_of_edges() < 1000 {
        let mut upper_bound = None;
        let mut best_solution = None;

        for (played_levels, enable_markov) in [
            (2, false),
            (1, false),
            (3, false),
            (4, false),
            (3, true),
            (2, true),
        ] {
            let (tww, cs) = SweepingSolver::new(graph.clone()).solve_greedy_pairwise_fast(
                None, // todo: actually, we should be able to pass the previous ub to the next iteration
                played_levels,
                enable_markov,
            );

            if tww < upper_bound.unwrap_or(NumNodes::MAX) {
                upper_bound = Some(tww);
                best_solution = Some(cs);
            }

            if tww == 0 {
                break;
            }
        }

        (upper_bound.unwrap(), best_solution.unwrap())
    } else {
        let sweeping_solver = SweepingSolver::new(graph.clone());
=======
) -> (u32, ContractionSequence) {
    let clone = graph.clone();
    if clone.number_of_edges() < 1000 && clone.number_of_nodes() < 200 {
        let sweeping_solver = SweepingSolver::new(clone.clone());
        // Since no upper bound is set it is guaranteed to return a solution
        let mut result = sweeping_solver
            .solve_greedy_pairwise_fast(None, 0, 1)
            .unwrap();
        for i in 1..11 {
            let sweeping_solver_i = SweepingSolver::new(clone.clone());
            let result_i = sweeping_solver_i.solve_greedy_pairwise_fast(Some(result.0), i, 1);
            if let Some(result_i) = result_i
                && result_i.0 <= result.0 {
                result = result_i;
            }
        }
>>>>>>> 5376fbc2

        for i in 0..13 {
            let sweeping_solver_i = SweepingSolver::new(clone.clone());
            let result_i = sweeping_solver_i.solve_greedy_pairwise_fast_full(Some(result.0), i, 1);
            if let Some(result_i) = result_i
                && result_i.0 <= result.0 {
                result = result_i;
            }
        }

        // Improves graph 032 && 018 therefore make it faster then it would be good!
        for i in 0..8 {
            let sweeping_solver_i = SweepingSolver::new(clone.clone());
            let result_i =
                sweeping_solver_i.solve_greedy_pairwise_fast_full_sym_descend_only(result.0, i);
            if let Some(result_i) = result_i
                && result_i.0 <= result.0 {
                result = result_i;
            }
        }

        result
    } else if clone.number_of_edges() < 6000 && clone.number_of_nodes() < 1000 {
        let sweeping_solver = SweepingSolver::new(clone.clone());

        let result_1 = sweeping_solver
            .solve_greedy_pairwise_fast(None, 2, 1)
            .unwrap();
        let sweeping_solver = SweepingSolver::new(clone);
        let result_2 = sweeping_solver.solve_greedy_pairwise_fast(Some(result_1.0), 1, 1);

        if let Some(result_2) = result_2
            && result_1.0 > result_2.0 {
            result_2
        } else {
            result_1
        }
    } else {
        let sweeping_solver = SweepingSolver::new(clone);
        sweeping_solver.solve_greedy()
    }
}

pub struct SweepingSolver<G> {
    graph: G,
    preprocessing_sequence: ContractionSequence,
}

impl<
        G: Clone
            + AdjacencyList
            + GraphEdgeOrder
            + ColoredAdjacencyList
            + ColoredAdjacencyTest
            + Debug
            + ColorFilter
            + GraphEdgeEditing,
    > SweepingSolver<G>
{
    pub fn new(graph: G) -> SweepingSolver<G> {
        let mut clone = graph;
        let mut preprocessing_sequence = ContractionSequence::new(clone.number_of_nodes());

<<<<<<< HEAD
        initial_pruning(&mut clone, &mut preprocessing_sequence);
=======
        // Preprocess the graph
        prune_leaves(&mut clone, &mut preprocessing_sequence);
        prune_twins(&mut clone, &mut preprocessing_sequence);
>>>>>>> 5376fbc2

        SweepingSolver {
            graph: clone,
            preprocessing_sequence,
        }
    }

    pub fn new_without_preprocessing(graph: G) -> SweepingSolver<G> {
        // Sidestep preprocessing if it was made before
        let clone = graph.clone();
        SweepingSolver {
            graph: clone,
            preprocessing_sequence: ContractionSequence::new(graph.number_of_nodes()),
        }
    }

    // Solve by iterating over all remaining nodes and contract every node which has a neighbor in the
    // 2-Neighborhood which permits a contraction which limits the red degree to at most k
    // Increase k by one if no contraction can be found which induces a red degree <= k
    // Is performing worse than the normal greedy solver which evaluates the position after every move but is
    // faster for large graphs. Since no upper bound is given it is guaranteed to return a valid contraction sequence
    pub fn solve_greedy(mut self) -> (u32, ContractionSequence) {
        let mut remaining_nodes = self.preprocessing_sequence.remaining_nodes().unwrap();
        if remaining_nodes.cardinality() == 1 {
            return (0, self.preprocessing_sequence);
        }

        let mut allowed_tww = 1;

        let mut tww = 0;
        let mut contraction_sequence = ContractionSequence::new(self.graph.number_of_nodes());

        loop {
            if remaining_nodes.cardinality() <= 1 {
                break;
            }

            let mut merged = false;
            for node in remaining_nodes.clone().iter() {
                let neighbors = self.graph.neighbors_of(node);
                let mut bitset = self.graph.neighbors_of_as_bitset(node);
                for neighbor in neighbors.iter() {
                    bitset.or(&self.graph.neighbors_of_as_bitset(*neighbor));
                }
                bitset.unset_bit(node);
                // No neighbors?
                if bitset.cardinality() == 0 {
                    remaining_nodes.unset_bit(node);
                    continue;
                }

                for neighbors in bitset.iter() {
                    let new_red_deg = self.graph.red_degree_after_merge(neighbors, node);
                    if new_red_deg <= allowed_tww {
                        merged = true;
                        self.graph.merge_node_into(neighbors, node);
                        tww = tww.max(self.graph.red_degrees().max().unwrap());
                        remaining_nodes.unset_bit(neighbors);
                        contraction_sequence.merge_node_into(neighbors, node);
                        break;
                    }
                }
            }
            if !merged {
                allowed_tww += 1;
            }
        }
        self.preprocessing_sequence.append(&contraction_sequence);
        let _ = self.preprocessing_sequence.remaining_nodes().unwrap();
        (tww, self.preprocessing_sequence)
    }

    // Play multiple levels greedy by always choosing the move which induces the least red degree on the surviving node
    // This function is mainly used to evaluate the viability of a contraction several steps down the road
    fn play_greedy_multiple_levels(
        graph: &G,
        first_move: (u32, u32),
        mut remaining_nodes: BitSet,
        mut num_levels: u32,
    ) -> (u32, u32) {
        let mut cloned = graph.clone();
        cloned.merge_node_into(first_move.0, first_move.1);
        remaining_nodes.unset_bit(first_move.0);
        let mut tww = cloned.red_degrees().max().unwrap();

        loop {
            if remaining_nodes.cardinality() <= 1 {
                break;
            }

            let minimum = cloned
                .distance_two_pairs()
                .map(|(u, v)| {
                    let red_neighs = cloned.red_neighbors_after_merge(u, v, false);
                    (red_neighs.cardinality(), (u, v))
                })
                .min();

            if let Some((_, (u, v))) = minimum {
                cloned.merge_node_into(u, v);
                remaining_nodes.unset_bit(u);

                tww = tww.max(cloned.red_degrees().max().unwrap());
            } else {
                break;
            }

            num_levels -= 1;
            if num_levels == 0 {
                break;
            }
        }
        (tww, cloned.red_degrees().sum())
    }

    // Fast calculation of the total degree after the contraction as well as maximal induced tww by this move
    #[inline]
    pub fn red_degree_total_deg_after_merge(
        g: &G,
        initial_deg: u32,
        next_move: (u32, u32),
        upper_bound: u32,
    ) -> (u32, u32) {
        let mut red_neighbors_len = g.red_degree_after_merge(next_move.0, next_move.1);
        if red_neighbors_len > upper_bound - 1 {
            return (red_neighbors_len, initial_deg);
        }
        let mut n_0 = g.neighbors_of_as_bitset(next_move.0);
        let n_1 = g.neighbors_of_as_bitset(next_move.1);

        let offset = if n_0.at(next_move.1) { -2 } else { 0 };
        n_0.xor(&n_1);
        n_0.and_not(&n_1);

        let red_neighbors_new = g.red_neighbors_after_merge(next_move.0, next_move.1, true);

        let delta_deg_a: i32 = n_0.cardinality() as i32 * 2 + offset;

        let delta_deg_b = -2 * (g.degree_of(next_move.0) as i32);

        let red_neigh_before = g.red_neighbors_of_as_bitset(next_move.0);
        for x in red_neighbors_new.iter() {
            if !red_neigh_before.at(x) {
                red_neighbors_len = red_neighbors_len.max(g.red_degree_of(x) + 1);
                if red_neighbors_len > upper_bound - 1 {
                    return (red_neighbors_len, initial_deg);
                }
            }
        }

        let total_degree_of_new_graph =
            (initial_deg as i32 + delta_deg_a + delta_deg_b).max(0) as u32;

        (red_neighbors_len, total_degree_of_new_graph)
    }

    fn play_greedy_multiple_levels_sym_full(
        graph: &G,
        first_move: (u32, u32),
        upper_bound: u32,
        mut remaining_nodes: BitSet,
        mut num_levels: u32,
    ) -> (u32, u32) {
        let mut cloned = graph.clone();
        cloned.merge_node_into(first_move.0, first_move.1);
        remaining_nodes.unset_bit(first_move.0);
        let mut tww = cloned.red_degrees().max().unwrap();
        let mut initial_deg: u32 = cloned.degrees().sum();
        let mut min_sim: Vec<(u32, u32)> = vec![(0, 0); cloned.number_of_nodes() as usize];

        let mut round = 1;
        loop {
            round += 1;
            if remaining_nodes.cardinality() <= 1 {
                break;
            }

            let minimum = cloned
                .distance_two_pairs()
                .flat_map(|(u, v)| {
                    let result = Self::red_degree_total_deg_after_merge(
                        &cloned,
                        initial_deg,
                        (u, v),
                        upper_bound,
                    );
                    (result.0 < upper_bound)
                        .then(|| {
                            if min_sim[u as usize].0 < round || min_sim[u as usize].1 > result.0 {
                                min_sim[u as usize] = (round, result.0);
                            }
                            if min_sim[v as usize].0 < round || min_sim[v as usize].1 > result.0 {
                                min_sim[v as usize] = (round, result.0);
                            }
                            (result.1, (u, v))
                        })
                        .or_else(|| {
                            if min_sim[u as usize].0 < round || min_sim[u as usize].1 > result.0 {
                                min_sim[u as usize] = (round, result.0);
                            }
                            if min_sim[v as usize].0 < round || min_sim[v as usize].1 > result.0 {
                                min_sim[v as usize] = (round, result.0);
                            }
                            None
                        })
                })
                .min();

            if let Some((_, (u, v))) = minimum {
                cloned.merge_node_into(u, v);
                remaining_nodes.unset_bit(u);

                tww = tww.max(cloned.red_degrees().max().unwrap());
                initial_deg = cloned.degrees().sum();
            } else {
                break;
            }

            num_levels -= 1;
            if num_levels == 0 {
                break;
            }
        }

        let sym_sum_fast = min_sim
            .iter()
            .flat_map(|(_, v)| {
                if *v > upper_bound - 1 {
                    Some(*v - (upper_bound - 1))
                } else {
                    None
                }
            })
            .sum();
        (tww, sym_sum_fast)
    }

    //Pretty slow for larger graphs
    pub fn solve_greedy_pairwise_fast_full(
        mut self,
        upper_bound: Option<u32>,
        played_level: u32,
        max_delta_beg: u32,
    ) -> Option<(u32, ContractionSequence)> {
        let mut remaining_nodes = self.preprocessing_sequence.remaining_nodes().unwrap();
        if remaining_nodes.cardinality() == 1 {
            return Some((0, self.preprocessing_sequence));
        }

        let mut tww = 0;
        let mut contraction_sequence = ContractionSequence::new(self.graph.number_of_nodes());

        loop {
            if remaining_nodes.cardinality() <= 1 {
                break;
            }

            let minimum: Vec<_> = if let Some(ub) = upper_bound {
                let mut counter = 0;
                let res: Vec<_> = self
                    .graph
                    .distance_two_pairs()
                    .flat_map(|(u, v)| {
                        let mut cloned = self.graph.clone();
                        cloned.merge_node_into(u, v);
                        let deg = cloned.red_degrees().max().unwrap();
                        if deg > ub - 1 {
                            counter += 1;
                            None
                        } else {
                            Some((deg, (u, v)))
                        }
                    })
                    .collect();

                if counter > 0 && res.is_empty() {
                    return None;
                }
                // No sorting needed since every move is checked anyways
                res
            } else {
                let mut res: Vec<_> = self
                    .graph
                    .distance_two_pairs()
                    .map(|(u, v)| {
                        let mut cloned = self.graph.clone();
                        cloned.merge_node_into(u, v);
                        (cloned.red_degrees().max().unwrap(), (u, v))
                    })
                    .collect();

                if !res.is_empty() {
                    res.sort();
                }
                res
            };

            if minimum.is_empty() {
                break;
            }

            let min_red = minimum[0].0;

            let mut min_move = minimum[0].1;
            let mut max_red = std::u32::MAX;
            let mut min_total_red_deg = std::u32::MAX;

            for (red, (u, v)) in minimum.iter() {
                // Only allow uphill at most one
                if *red
                    > upper_bound
                        .map(|x| x - 1)
                        .unwrap_or(min_red + max_delta_beg)
                {
                    break;
                }

                let (max_reds, total_red_deg) = SweepingSolver::play_greedy_multiple_levels(
                    &self.graph,
                    (*u, *v),
                    remaining_nodes.clone(),
                    played_level,
                );

<<<<<<< HEAD
                for best_moves in promising.into_iter() {
                    let mut cloned = graph.clone();
                    let mut remaining = remaining_nodes.clone();
                    let mut contraction = contraction_sequence.clone();

                    cloned.merge_node_into(best_moves.1 .0, best_moves.1 .1);
                    contraction.merge_node_into(best_moves.1 .0, best_moves.1 .1);
                    remaining.unset_bit(best_moves.0);
                    tww = tww.max(graph.red_degrees().max().unwrap());
                    global_min_tww = global_min_tww.min(tww);
                    default_pruning(&mut cloned, tww, &mut contraction);
                    new_array.push((tww, cloned, remaining, contraction));
=======
                if (max_reds < max_red)
                    || (max_reds == max_red && total_red_deg < min_total_red_deg)
                {
                    max_red = max_reds;
                    min_move = (*u, *v);
                    min_total_red_deg = total_red_deg;
>>>>>>> 5376fbc2
                }
            }

            self.graph.merge_node_into(min_move.0, min_move.1);
            contraction_sequence.merge_node_into(min_move.0, min_move.1);
            remaining_nodes.unset_bit(min_move.0);
            tww = tww.max(self.graph.red_degrees().max().unwrap());
        }
        self.preprocessing_sequence.append(&contraction_sequence);
        let _ = self.preprocessing_sequence.remaining_nodes().unwrap();
        Some((tww, self.preprocessing_sequence))
    }

    //Pretty slow for larger graphs
    pub fn solve_greedy_pairwise_fast(
        mut self,
        upper_bound: Option<u32>,
        played_level: u32,
        max_delta_beg: u32,
    ) -> Option<(u32, ContractionSequence)> {
        let mut remaining_nodes = self.preprocessing_sequence.remaining_nodes().unwrap();
        if remaining_nodes.cardinality() == 1 {
            return Some((0, self.preprocessing_sequence));
        }

        let mut tww = 0;
        let mut contraction_sequence = ContractionSequence::new(self.graph.number_of_nodes());

        loop {
            if remaining_nodes.cardinality() <= 1 {
                break;
            }

            let mut minimum: Vec<_> = self
                .graph
                .distance_two_pairs()
                .map(|(u, v)| {
                    let red_neighs = self.graph.red_degree_after_merge(u, v);
                    (red_neighs, (u, v))
                })
                .collect();

            if minimum.is_empty() {
                break;
            }

            minimum.sort();

            let min_red = minimum[0].0;

            let mut min_move = minimum[0].1;
            let mut max_red = std::u32::MAX;
            let mut min_total_red_deg = std::u32::MAX;

            for (red, (u, v)) in minimum.iter() {
                // Only allow uphill at most one
                if *red
                    > upper_bound
                        .map(|x| x - 1)
                        .unwrap_or(min_red + max_delta_beg)
                {
                    break;
                }

                let (max_reds, total_red_deg) = SweepingSolver::play_greedy_multiple_levels(
                    &self.graph,
                    (*u, *v),
                    remaining_nodes.clone(),
                    played_level,
                );

                if (max_reds < max_red)
                    || (max_reds == max_red && total_red_deg < min_total_red_deg)
                {
                    max_red = max_reds;
                    min_move = (*u, *v);
                    min_total_red_deg = total_red_deg;
                }
            }

<<<<<<< HEAD
            if enable_markov {
                let mut markov =
                    PartialMonteCarloSearchTree::new(&self.graph, &minimum, played_level, max_red);
                markov.play_games((frontier_size) as u32 * 10);
                let (tww_mark, markov_move) = markov.into_best_choice_with_tww();
                if tww_mark < max_red {
                    min_move = markov_move;
                }
            }

            if min_move == (0, 0) {
                break;
            }

=======
>>>>>>> 5376fbc2
            self.graph.merge_node_into(min_move.0, min_move.1);
            contraction_sequence.merge_node_into(min_move.0, min_move.1);
            remaining_nodes.unset_bit(min_move.0);
            tww = tww.max(self.graph.red_degrees().max().unwrap());
<<<<<<< HEAD

            default_pruning(&mut self.graph, tww, &mut contraction_sequence);
=======
            if let Some(ub) = upper_bound.as_ref()
                && *ub <= tww {
                    return None;
            }
>>>>>>> 5376fbc2
        }
        self.preprocessing_sequence.append(&contraction_sequence);
        let _ = self.preprocessing_sequence.remaining_nodes().unwrap();
        Some((tww, self.preprocessing_sequence))
    }

    // Similiar to solve_greedy but allows the contraction of all nodes with induced red degree of survivor within delta of the best
    // induced red degree by a contraction. Solves really fast but the error can be quite large
    pub fn solve_sweep(mut self, delta: u32) -> (u32, ContractionSequence) {
        let mut remaining_nodes = self.preprocessing_sequence.remaining_nodes().unwrap();
        if remaining_nodes.cardinality() == 1 {
            return (0, self.preprocessing_sequence);
        }

        let mut tww = 0;
        let mut contraction_sequence = ContractionSequence::new(self.graph.number_of_nodes());

        loop {
            // Set all nodes
            let mut unvisited_nodes = BitSet::new_all_set(self.graph.number_of_nodes());
            if remaining_nodes.cardinality() <= 1 {
                break;
            }
            let mut minimum: Vec<_> = self
                .graph
                .distance_two_pairs()
                .map(|(u, v)| {
                    let red_neighs = self.graph.red_neighbors_after_merge(u, v, false);
                    (red_neighs.cardinality(), (u, v))
                })
                .collect();
            if minimum.is_empty() {
                break;
            }
            minimum.sort();
            let min_red = minimum[0].0;
            let max_red = min_red + delta;

            for (reds, (u, v)) in minimum.into_iter() {
                if reds <= max_red {
                    if unvisited_nodes.unset_bit(u) && unvisited_nodes.unset_bit(v) {
                        self.graph.merge_node_into(u, v);
                        contraction_sequence.merge_node_into(u, v);
                        remaining_nodes.unset_bit(u);

                        unvisited_nodes.unset_bit(u);
                        unvisited_nodes.unset_bit(v);
                        tww = tww.max(self.graph.red_degrees().max().unwrap());
                    }
                } else {
                    break;
                }
            }
        }
        self.preprocessing_sequence.append(&contraction_sequence);
        self.preprocessing_sequence
            .add_unmerged_singletons(&self.graph);
        (tww, self.preprocessing_sequence)
    }

    // Calculate the minimal induced tww when contracting this node. Can be used to define hard nodes and easy nodes and to measure
    // remaining problem complexity
    pub fn get_node_min_sim(g: &G, node: u32) -> u32 {
        let mut bitset = g.neighbors_of_as_bitset(node);

        let neighbors = g.neighbors_of(node);
        let mut best_tww = std::u32::MAX;

        for n in neighbors {
            bitset.or(&g.neighbors_of_as_bitset(*n));
        }

        bitset.unset_bit(node);

        if bitset.cardinality() == 0 {
            return 0;
        }

        for n in bitset.iter() {
            let mut merge_g = g.clone();
            merge_g.merge_node_into(n, node);
            let tww = merge_g.red_degrees().max().unwrap();
            best_tww = best_tww.min(tww);
        }
        best_tww
    }

    // Calculates the minimum similiarity of a node to its 2 Neighborhood
    // Does not calculate induced tww.
    pub fn get_node_total_sim(g: &G, node: u32) -> u32 {
        let mut bitset = g.neighbors_of_as_bitset(node);

        let neighbors = g.neighbors_of(node);
        let mut min_dist = std::u32::MAX;

        for n in neighbors {
            bitset.or(&g.neighbors_of_as_bitset(*n));
        }

        bitset.unset_bit(node);

        if bitset.cardinality() == 0 {
            return 0;
        }

        let base = g.neighbors_of_as_bitset(node);
        for n in bitset.iter() {
            let mut nb = g.neighbors_of_as_bitset(n);
            nb.xor(&base);

            min_dist = min_dist.min(nb.cardinality());
        }
        min_dist
    }

    // Get the next best move which is not larger than the upper bound and evaluate each move by playing multiple levels
    pub fn next_best_move(
        g: &G,
        rem_nodes: &BitSet,
        ub: u32,
        played_level: u32,
    ) -> Option<(u32, u32)> {
        let mut minimum: Vec<_> = g
            .distance_two_pairs()
            .flat_map(|(u, v)| {
                let mut merge_g = g.clone();
                merge_g.merge_node_into(u, v);
                let tww = merge_g.red_degrees().max().unwrap();
                if tww < ub {
                    Some((tww, (u, v)))
                } else {
                    None
                }
            })
            .collect();

        if minimum.is_empty() {
            return None;
        }

        minimum.sort();

        let mut min_move = None;
        let mut max_red = std::u32::MAX;
        let mut min_total_red_deg = std::u32::MAX;

        for (_, (u, v)) in minimum.iter() {
            let (max_reds, total_red_deg) = SweepingSolver::play_greedy_multiple_levels(
                g,
                (*u, *v),
                rem_nodes.clone(),
                played_level,
            );

            if (max_reds < max_red) || (max_reds == max_red && total_red_deg < min_total_red_deg) {
                max_red = max_reds;
                min_move = Some((*u, *v));
                min_total_red_deg = total_red_deg;
            }
        }
        min_move
    }

    // Try to improve heuristics by minimizing the sum of node similarities across moves
    // should in theory provide a good measure of current problem complexity
    fn play_greedy_multiple_levels_nn(
        graph: &G,
        first_move: (u32, u32),
        ub: u32,
        mut remaining_nodes: BitSet,
        mut num_levels: u32,
    ) -> u32 {
        let mut cloned = graph.clone();
        cloned.merge_node_into(first_move.0, first_move.1);
        remaining_nodes.unset_bit(first_move.0);
        let mut objective: u32 = (0..graph.len())
            .map(|x| Self::get_node_total_sim(graph, x as u32))
            .sum();

        loop {
            if remaining_nodes.cardinality() <= 1 {
                break;
            }

            let minimum: Option<(u32, (u32, u32))> = cloned
                .distance_two_pairs()
                .flat_map(|(u, v)| {
                    let mut graph = cloned.clone();
                    graph.merge_node_into(u, v);

                    let red_d = graph.red_degrees().max().unwrap();
                    if red_d > ub - 1 {
                        None
                    } else {
                        let x = (0..graph.len())
                            .map(|x| Self::get_node_total_sim(&graph, x as u32))
                            .sum();
                        Some((x, (u, v)))
                    }
                })
                .min();

            if let Some((ob, (u, v))) = minimum {
                cloned.merge_node_into(u, v);
                remaining_nodes.unset_bit(u);
                objective = objective.max(ob);
            } else {
                if cloned.distance_two_pairs().count() > 0 {
                    return std::u32::MAX;
                }
                break;
            }

            num_levels -= 1;
            if num_levels == 0 {
                break;
            }
        }

        objective
    }

    // Greedily optimize node similarity across the graph, by playing at most `level` for each move
    pub fn greedy_optimize_sim_nn(mut self, ub: u32, level: u32) -> (u32, ContractionSequence) {
        let mut remaining_nodes = self.preprocessing_sequence.remaining_nodes().unwrap();
        if remaining_nodes.cardinality() == 1 {
            return (0, self.preprocessing_sequence);
        }

        let mut tww = 0;
        let mut contraction_sequence = ContractionSequence::new(self.graph.number_of_nodes());

        loop {
            if remaining_nodes.cardinality() <= 1 {
                break;
            }

            let minimum: Vec<(u32, (u32, u32))> = self
                .graph
                .distance_two_pairs()
                .flat_map(|(u, v)| {
                    let mut graph = self.graph.clone();
                    graph.merge_node_into(u, v);

                    let red_d = graph.red_degrees().max().unwrap();
                    if red_d > ub - 1 {
                        None
                    } else {
                        let x = (0..graph.len())
                            .map(|x| Self::get_node_total_sim(&graph, x as u32))
                            .sum();
                        Some((x, (u, v)))
                    }
                })
                .collect();

            if minimum.is_empty() && self.graph.distance_two_pairs().count() > 0 {
                return (ub + 1, self.preprocessing_sequence);
            }

            let mut min_move = (0, 0);
            let mut min_objective = std::u32::MAX;

            for (_, (u, v)) in minimum.iter() {
                let objective = SweepingSolver::play_greedy_multiple_levels_nn(
                    &self.graph,
                    (*u, *v),
                    ub,
                    remaining_nodes.clone(),
                    level,
                );

                if objective < min_objective {
                    min_objective = objective;
                    min_move = (*u, *v);
                }
            }

            // No valid move anymore
            if min_move == (0, 0) {
                return (ub + 1, self.preprocessing_sequence);
            }

            self.graph.merge_node_into(min_move.0, min_move.1);
            contraction_sequence.merge_node_into(min_move.0, min_move.1);
            remaining_nodes.unset_bit(min_move.0);
            tww = tww.max(self.graph.red_degrees().max().unwrap());
        }

        self.preprocessing_sequence.append(&contraction_sequence);
        self.preprocessing_sequence
            .add_unmerged_singletons(&self.graph);
        (tww, self.preprocessing_sequence)
    }

    // Solve greedily by optimizing for tww as first criterion and total degree as second criterion
    pub fn solve_greedy_pairwise_fast_full_sym_descend_only(
        mut self,
        upper_bound: u32,
        played_level: u32,
    ) -> Option<(u32, ContractionSequence)> {
        let mut remaining_nodes = self.preprocessing_sequence.remaining_nodes().unwrap();
        if remaining_nodes.cardinality() == 1 {
            return Some((0, self.preprocessing_sequence));
        }

        let mut tww = 0;
        let mut contraction_sequence = ContractionSequence::new(self.graph.number_of_nodes());

        loop {
            if remaining_nodes.cardinality() <= 1 {
                break;
            }

            let mut counter = 0;
            let minimum: Vec<_> = self
                .graph
                .distance_two_pairs()
                .flat_map(|(u, v)| {
                    let mut cloned = self.graph.clone();
                    cloned.merge_node_into(u, v);
                    counter += 1;
                    let deg = cloned.red_degrees().max().unwrap();
                    if deg > upper_bound - 1 {
                        None
                    } else {
                        Some((deg, (u, v)))
                    }
                })
                .collect();

            if minimum.is_empty() {
                if counter > 0 {
                    return None;
                }
                break;
            }

            let mut min_move = minimum[0].1;
            let mut min_total_red_deg = std::u32::MAX;

            for (_, (u, v)) in minimum.iter() {
                let (max_reds, total_red_deg) =
                    SweepingSolver::play_greedy_multiple_levels_sym_full(
                        &self.graph,
                        (*u, *v),
                        upper_bound,
                        remaining_nodes.clone(),
                        played_level,
                    );

                if (max_reds < upper_bound) && (total_red_deg < min_total_red_deg) {
                    min_move = (*u, *v);
                    min_total_red_deg = total_red_deg;
                }
            }

            self.graph.merge_node_into(min_move.0, min_move.1);
            contraction_sequence.merge_node_into(min_move.0, min_move.1);
            remaining_nodes.unset_bit(min_move.0);
            tww = tww.max(self.graph.red_degrees().max().unwrap());
        }
        self.preprocessing_sequence.append(&contraction_sequence);
        let _ = self.preprocessing_sequence.remaining_nodes().unwrap();
        Some((tww, self.preprocessing_sequence))
    }
}<|MERGE_RESOLUTION|>--- conflicted
+++ resolved
@@ -120,42 +120,6 @@
         + GraphEdgeEditing,
 >(
     graph: &G,
-<<<<<<< HEAD
-) -> (NumNodes, ContractionSequence) {
-    trace!("Start heuristic solver");
-
-    if graph.number_of_edges() < 1000 {
-        let mut upper_bound = None;
-        let mut best_solution = None;
-
-        for (played_levels, enable_markov) in [
-            (2, false),
-            (1, false),
-            (3, false),
-            (4, false),
-            (3, true),
-            (2, true),
-        ] {
-            let (tww, cs) = SweepingSolver::new(graph.clone()).solve_greedy_pairwise_fast(
-                None, // todo: actually, we should be able to pass the previous ub to the next iteration
-                played_levels,
-                enable_markov,
-            );
-
-            if tww < upper_bound.unwrap_or(NumNodes::MAX) {
-                upper_bound = Some(tww);
-                best_solution = Some(cs);
-            }
-
-            if tww == 0 {
-                break;
-            }
-        }
-
-        (upper_bound.unwrap(), best_solution.unwrap())
-    } else {
-        let sweeping_solver = SweepingSolver::new(graph.clone());
-=======
 ) -> (u32, ContractionSequence) {
     let clone = graph.clone();
     if clone.number_of_edges() < 1000 && clone.number_of_nodes() < 200 {
@@ -172,44 +136,53 @@
                 result = result_i;
             }
         }
->>>>>>> 5376fbc2
-
-        for i in 0..13 {
-            let sweeping_solver_i = SweepingSolver::new(clone.clone());
-            let result_i = sweeping_solver_i.solve_greedy_pairwise_fast_full(Some(result.0), i, 1);
-            if let Some(result_i) = result_i
-                && result_i.0 <= result.0 {
-                result = result_i;
-            }
-        }
-
-        // Improves graph 032 && 018 therefore make it faster then it would be good!
-        for i in 0..8 {
-            let sweeping_solver_i = SweepingSolver::new(clone.clone());
-            let result_i =
-                sweeping_solver_i.solve_greedy_pairwise_fast_full_sym_descend_only(result.0, i);
-            if let Some(result_i) = result_i
-                && result_i.0 <= result.0 {
-                result = result_i;
-            }
-        }
-
-        result
-    } else if clone.number_of_edges() < 6000 && clone.number_of_nodes() < 1000 {
-        let sweeping_solver = SweepingSolver::new(clone.clone());
-
-        let result_1 = sweeping_solver
-            .solve_greedy_pairwise_fast(None, 2, 1)
-            .unwrap();
-        let sweeping_solver = SweepingSolver::new(clone);
-        let result_2 = sweeping_solver.solve_greedy_pairwise_fast(Some(result_1.0), 1, 1);
-
-        if let Some(result_2) = result_2
-            && result_1.0 > result_2.0 {
+
+        let sweeping_solver = SweepingSolver::new(graph.clone());
+        let result_5 = sweeping_solver.solve_greedy_pairwise_fast(None, 3, true);
+
+        let sweeping_solver = SweepingSolver::new(graph.clone());
+        let result_6 = sweeping_solver.solve_greedy_pairwise_fast(None, 2, true);
+
+        if result_1.0 <= result_2.0
+            && result_1.0 <= result_3.0
+            && result_1.0 <= result_4.0
+            && result_1.0 <= result_5.0
+            && result_1.0 <= result_6.0
+        {
+            result_1
+        } else if result_2.0 <= result_1.0
+            && result_2.0 <= result_3.0
+            && result_2.0 <= result_4.0
+            && result_2.0 <= result_5.0
+            && result_2.0 <= result_6.0
+        {
             result_2
+        } else if result_3.0 <= result_1.0
+            && result_3.0 <= result_2.0
+            && result_3.0 <= result_4.0
+            && result_3.0 <= result_5.0
+            && result_3.0 <= result_6.0
+        {
+            result_3
+        } else if result_4.0 <= result_1.0
+            && result_4.0 <= result_2.0
+            && result_4.0 <= result_3.0
+            && result_4.0 <= result_5.0
+            && result_4.0 <= result_6.0
+        {
+            result_4
+        } else if result_5.0 <= result_1.0
+            && result_5.0 <= result_2.0
+            && result_5.0 <= result_3.0
+            && result_5.0 <= result_4.0
+            && result_5.0 <= result_6.0
+        {
+            result_5
         } else {
-            result_1
-        }
+            result_6
+        }
+
+        (upper_bound.unwrap(), best_solution.unwrap())
     } else {
         let sweeping_solver = SweepingSolver::new(clone);
         sweeping_solver.solve_greedy()
@@ -236,13 +209,8 @@
         let mut clone = graph;
         let mut preprocessing_sequence = ContractionSequence::new(clone.number_of_nodes());
 
-<<<<<<< HEAD
-        initial_pruning(&mut clone, &mut preprocessing_sequence);
-=======
-        // Preprocess the graph
         prune_leaves(&mut clone, &mut preprocessing_sequence);
         prune_twins(&mut clone, &mut preprocessing_sequence);
->>>>>>> 5376fbc2
 
         SweepingSolver {
             graph: clone,
@@ -567,39 +535,35 @@
                     played_level,
                 );
 
-<<<<<<< HEAD
-                for best_moves in promising.into_iter() {
-                    let mut cloned = graph.clone();
-                    let mut remaining = remaining_nodes.clone();
-                    let mut contraction = contraction_sequence.clone();
-
-                    cloned.merge_node_into(best_moves.1 .0, best_moves.1 .1);
-                    contraction.merge_node_into(best_moves.1 .0, best_moves.1 .1);
-                    remaining.unset_bit(best_moves.0);
-                    tww = tww.max(graph.red_degrees().max().unwrap());
-                    global_min_tww = global_min_tww.min(tww);
-                    default_pruning(&mut cloned, tww, &mut contraction);
-                    new_array.push((tww, cloned, remaining, contraction));
-=======
                 if (max_reds < max_red)
                     || (max_reds == max_red && total_red_deg < min_total_red_deg)
                 {
                     max_red = max_reds;
                     min_move = (*u, *v);
                     min_total_red_deg = total_red_deg;
->>>>>>> 5376fbc2
-                }
-            }
-
-            self.graph.merge_node_into(min_move.0, min_move.1);
-            contraction_sequence.merge_node_into(min_move.0, min_move.1);
-            remaining_nodes.unset_bit(min_move.0);
-            tww = tww.max(self.graph.red_degrees().max().unwrap());
-        }
-        self.preprocessing_sequence.append(&contraction_sequence);
-        let _ = self.preprocessing_sequence.remaining_nodes().unwrap();
-        Some((tww, self.preprocessing_sequence))
-    }
+                }
+            }
+
+                let mut markov = PartialMonteCarloSearchTree::new(&graph, &minimum, 4, max_red);
+                markov.play_games((minimum.len() * 25) as u32);
+                let (tww_mark, markov_move) = markov.into_best_choice_with_tww();
+                if tww_mark < max_red {
+                    promising.push((tww_mark, markov_move));
+                }
+
+                for best_moves in promising.into_iter() {
+                    let mut cloned = graph.clone();
+                    let mut remaining = remaining_nodes.clone();
+                    let mut contraction = contraction_sequence.clone();
+
+                    cloned.merge_node_into(best_moves.1 .0, best_moves.1 .1);
+                    contraction.merge_node_into(best_moves.1 .0, best_moves.1 .1);
+                    remaining.unset_bit(best_moves.0);
+                    tww = tww.max(graph.red_degrees().max().unwrap());
+                    global_min_tww = global_min_tww.min(tww);
+                    new_array.push((tww, cloned, remaining, contraction));
+                }
+            }
 
     //Pretty slow for larger graphs
     pub fn solve_greedy_pairwise_fast(
@@ -668,7 +632,6 @@
                 }
             }
 
-<<<<<<< HEAD
             if enable_markov {
                 let mut markov =
                     PartialMonteCarloSearchTree::new(&self.graph, &minimum, played_level, max_red);
@@ -679,25 +642,10 @@
                 }
             }
 
-            if min_move == (0, 0) {
-                break;
-            }
-
-=======
->>>>>>> 5376fbc2
             self.graph.merge_node_into(min_move.0, min_move.1);
             contraction_sequence.merge_node_into(min_move.0, min_move.1);
             remaining_nodes.unset_bit(min_move.0);
             tww = tww.max(self.graph.red_degrees().max().unwrap());
-<<<<<<< HEAD
-
-            default_pruning(&mut self.graph, tww, &mut contraction_sequence);
-=======
-            if let Some(ub) = upper_bound.as_ref()
-                && *ub <= tww {
-                    return None;
-            }
->>>>>>> 5376fbc2
         }
         self.preprocessing_sequence.append(&contraction_sequence);
         let _ = self.preprocessing_sequence.remaining_nodes().unwrap();
