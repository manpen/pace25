--- conflicted
+++ resolved
@@ -79,15 +79,10 @@
 
     let mut cache = SolverResultCache::default();
 
-<<<<<<< HEAD
-    let (twin_width, contract_seq) = try_split_into_cc(&mut cache, &mut graph, slack, not_above)
-        .unwrap_or_else(|| recurse(&mut cache, &mut graph, slack, not_above))?;
-=======
     let protected = BitSet::new(input_graph.number_of_nodes());
 
     let result = try_split_into_cc(&mut cache, &mut graph, slack, not_above, &protected)
         .unwrap_or_else(|| recurse(&mut cache, &mut graph, slack, not_above, &protected));
->>>>>>> ec1efd6b
 
     println!(
         "Iterations: {}",
