use std::io::Write;

use crate::graph::*;

#[derive(Clone)]
pub struct ContractionSequence {
    num_nodes: NumNodes,
    seq: Vec<(Node, Node)>,
}

#[derive(Copy, Clone)]
pub struct CSCheckPoint(usize);

impl ContractionSequence {
    pub fn new(num_nodes: NumNodes) -> Self {
        Self {
            seq: Vec::new(),
            num_nodes,
        }
    }

    pub fn with_capacity(num_nodes: NumNodes) -> Self {
        Self {
            seq: Vec::with_capacity(num_nodes as usize - 1),
            num_nodes,
        }
    }

    pub fn merge_node_into(&mut self, removed: Node, survivor: Node) {
        self.seq.push((removed, survivor))
    }

    pub fn compute_twin_width<G>(&self, mut graph: G) -> Option<NumNodes>
    where
        G: GraphEdgeEditing + ColoredAdjacencyList,
    {
        // this is a checker; let's make it plain stupid to avoid bugs
        let mut twin_width = 0;

        for &(removed, survivor) in &self.seq {
            graph.merge_node_into(removed, survivor);
            let max_red_deg = graph.red_degrees().max().unwrap();
            twin_width = twin_width.max(max_red_deg);
        }

        graph.degrees().all(|d| d == 0).then_some(twin_width)
    }

    /// If the sequence is legal and produces a graph without edges, this function
    /// adds merges of degree zero singletons until only one isolated node remains.
    pub fn add_unmerged_singletons<G>(&mut self, graph: &G) -> Option<NumNodes>
    where
        G: Clone + GraphEdgeEditing + ColoredAdjacencyList,
    {
        // let's first check whether the second is legal and there's work left to do
        // (this call is much faster than the actual contraction of the graph)
        let remaining = self.remaining_nodes()?;

        if remaining.cardinality() > 1 {
            let mut graph = graph.clone();
            for &(removed, survivor) in &self.seq {
                graph.merge_node_into(removed, survivor);
            }

            if graph.degrees().any(|d| d > 0) {
                return None;
            }

            let survivor = remaining.get_first_set().unwrap();
            self.seq.extend(
                remaining
                    .iter()
                    .skip(1)
                    .map(|remove| (remove as Node, survivor as Node)),
            );
        }

        Some(remaining.cardinality().saturating_sub(1) as NumNodes)
    }

    /// If the sequence is valid (but possibly incomplete), this method returns
    /// `Some(nodes)` where `nodes` is the set of still unmerged nodes. If the sequence
    /// is infeasible (e.g. because a node is removed twice), returns `None`.
    pub fn remaining_nodes(&self) -> Option<BitSet> {
        let mut node_exists = BitSet::new_all_set(self.num_nodes);

        for &(removed, survivor) in &self.seq {
            let exists_before_removal = node_exists.unset_bit(removed);
            let still_exists = node_exists[survivor];

            if !still_exists || !exists_before_removal {
                return None;
            }
        }

        Some(node_exists)
    }

    /// Appends another contraction sequence at the end of this one
    pub fn append(&mut self, other: &ContractionSequence) {
        self.seq.extend(&other.seq);
    }

    pub fn checkpoint(&self) -> CSCheckPoint {
        CSCheckPoint(self.seq.len())
    }

    pub fn restore(&mut self, checkpoint: CSCheckPoint) {
        self.seq.truncate(checkpoint.0)
    }

<<<<<<< HEAD
    pub fn iter(&self) -> core::slice::Iter<(Node,Node)> {
        self.seq.iter()
=======
    pub fn merges(&self) -> &[(Node, Node)] {
        &self.seq
    }

    pub fn pace_writer<W: Write>(&self, mut writer: W) -> std::io::Result<()> {
        for &(rem, sur) in &self.seq {
            writeln!(writer, "{} {}", sur + 1, rem + 1)?;
        }
        Ok(())
>>>>>>> 604e597c
    }
}<|MERGE_RESOLUTION|>--- conflicted
+++ resolved
@@ -109,10 +109,6 @@
         self.seq.truncate(checkpoint.0)
     }
 
-<<<<<<< HEAD
-    pub fn iter(&self) -> core::slice::Iter<(Node,Node)> {
-        self.seq.iter()
-=======
     pub fn merges(&self) -> &[(Node, Node)] {
         &self.seq
     }
@@ -122,6 +118,5 @@
             writeln!(writer, "{} {}", sur + 1, rem + 1)?;
         }
         Ok(())
->>>>>>> 604e597c
     }
 }